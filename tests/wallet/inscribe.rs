use {
  super::*,
  ord::subcommand::wallet::{create, inscriptions, receive, send},
  std::ops::Deref,
};

#[test]
fn inscribe_creates_inscriptions() {
  let bitcoin_rpc_server = test_bitcoincore_rpc::spawn();
  let ord_rpc_server = TestServer::spawn(&bitcoin_rpc_server);

  bitcoin_rpc_server.mine_blocks(1);

  assert_eq!(bitcoin_rpc_server.descriptors().len(), 0);

  create_wallet(&bitcoin_rpc_server, &ord_rpc_server);

  let (inscription, _) = inscribe(&bitcoin_rpc_server, &ord_rpc_server);

  assert_eq!(bitcoin_rpc_server.descriptors().len(), 3);

  let request = ord_rpc_server.request(format!("/content/{inscription}"));

  assert_eq!(request.status(), 200);
  assert_eq!(
    request.headers().get("content-type").unwrap(),
    "text/plain;charset=utf-8"
  );
  assert_eq!(request.text().unwrap(), "FOO");
}

#[test]
fn inscribe_works_with_huge_expensive_inscriptions() {
  let bitcoin_rpc_server = test_bitcoincore_rpc::spawn();
  let ord_rpc_server = TestServer::spawn(&bitcoin_rpc_server);

  create_wallet(&bitcoin_rpc_server, &ord_rpc_server);

  let txid = bitcoin_rpc_server.mine_blocks(1)[0].txdata[0].txid();

  CommandBuilder::new(format!(
    "wallet inscribe --file foo.txt --satpoint {txid}:0:0 --fee-rate 10"
  ))
  .write("foo.txt", [0; 350_000])
  .bitcoin_rpc_server(&bitcoin_rpc_server)
  .ord_rpc_server(&ord_rpc_server)
  .run_and_deserialize_output::<Inscribe>();
}

#[test]
fn metaprotocol_appears_on_inscription_page() {
  let bitcoin_rpc_server = test_bitcoincore_rpc::spawn();
  let ord_rpc_server = TestServer::spawn(&bitcoin_rpc_server);

  create_wallet(&bitcoin_rpc_server, &ord_rpc_server);

  let txid = bitcoin_rpc_server.mine_blocks(1)[0].txdata[0].txid();

  let inscribe = CommandBuilder::new(format!(
    "wallet inscribe --file foo.txt --metaprotocol foo --satpoint {txid}:0:0 --fee-rate 10"
  ))
  .write("foo.txt", [0; 350_000])
  .bitcoin_rpc_server(&bitcoin_rpc_server)
  .ord_rpc_server(&ord_rpc_server)
  .run_and_deserialize_output::<Inscribe>();

  bitcoin_rpc_server.mine_blocks(1);

  ord_rpc_server.assert_response_regex(
    format!("/inscription/{}", inscribe.inscriptions[0].id),
    r".*<dt>metaprotocol</dt>\s*<dd>foo</dd>.*",
  );
}

#[test]
fn inscribe_fails_if_bitcoin_core_is_too_old() {
  let bitcoin_rpc_server = test_bitcoincore_rpc::builder().version(230000).build();
  let ord_rpc_server = TestServer::spawn(&bitcoin_rpc_server);

  CommandBuilder::new("wallet inscribe --file hello.txt --fee-rate 1")
    .write("hello.txt", "HELLOWORLD")
    .expected_exit_code(1)
    .expected_stderr("error: Bitcoin Core 24.0.0 or newer required, current version is 23.0.0\n")
    .bitcoin_rpc_server(&bitcoin_rpc_server)
    .ord_rpc_server(&ord_rpc_server)
    .run_and_extract_stdout();
}

#[test]
fn inscribe_no_backup() {
  let bitcoin_rpc_server = test_bitcoincore_rpc::spawn();
  let ord_rpc_server = TestServer::spawn(&bitcoin_rpc_server);

  bitcoin_rpc_server.mine_blocks(1);

  create_wallet(&bitcoin_rpc_server, &ord_rpc_server);

  assert_eq!(bitcoin_rpc_server.descriptors().len(), 2);

  CommandBuilder::new("wallet inscribe --file hello.txt --no-backup --fee-rate 1")
    .write("hello.txt", "HELLOWORLD")
    .bitcoin_rpc_server(&bitcoin_rpc_server)
    .ord_rpc_server(&ord_rpc_server)
    .run_and_deserialize_output::<Inscribe>();

  assert_eq!(bitcoin_rpc_server.descriptors().len(), 2);
}

#[test]
fn inscribe_unknown_file_extension() {
  let bitcoin_rpc_server = test_bitcoincore_rpc::spawn();
  let ord_rpc_server = TestServer::spawn(&bitcoin_rpc_server);

  create_wallet(&bitcoin_rpc_server, &ord_rpc_server);

  bitcoin_rpc_server.mine_blocks(1);

  CommandBuilder::new("wallet inscribe --file pepe.xyz --fee-rate 1")
    .write("pepe.xyz", [1; 520])
    .bitcoin_rpc_server(&bitcoin_rpc_server)
    .ord_rpc_server(&ord_rpc_server)
    .expected_exit_code(1)
    .stderr_regex(r"error: unsupported file extension `\.xyz`, supported extensions: apng .*\n")
    .run_and_extract_stdout();
}

#[test]
fn inscribe_exceeds_chain_limit() {
  let bitcoin_rpc_server = test_bitcoincore_rpc::builder()
    .network(Network::Signet)
    .build();

  let ord_rpc_server = TestServer::spawn_with_args(&bitcoin_rpc_server, &["--signet"]);

  create_wallet(&bitcoin_rpc_server, &ord_rpc_server);

  CommandBuilder::new("--chain signet wallet inscribe --file degenerate.png --fee-rate 1")
    .write("degenerate.png", [1; 1025])
    .bitcoin_rpc_server(&bitcoin_rpc_server)
    .ord_rpc_server(&ord_rpc_server)
    .expected_exit_code(1)
    .expected_stderr(
      "error: content size of 1025 bytes exceeds 1024 byte limit for signet inscriptions\n",
    )
    .run_and_extract_stdout();
}

#[test]
fn regtest_has_no_content_size_limit() {
  let bitcoin_rpc_server = test_bitcoincore_rpc::builder()
    .network(Network::Regtest)
    .build();

  let ord_rpc_server = TestServer::spawn_with_server_args(&bitcoin_rpc_server, &["--regtest"], &[]);

  create_wallet(&bitcoin_rpc_server, &ord_rpc_server);

  bitcoin_rpc_server.mine_blocks(1);

  CommandBuilder::new("--chain regtest wallet inscribe --file degenerate.png --fee-rate 1")
    .write("degenerate.png", [1; 1025])
    .bitcoin_rpc_server(&bitcoin_rpc_server)
    .ord_rpc_server(&ord_rpc_server)
    .stdout_regex(".*")
    .run_and_extract_stdout();
}

#[test]
fn mainnet_has_no_content_size_limit() {
  let bitcoin_rpc_server = test_bitcoincore_rpc::builder()
    .network(Network::Bitcoin)
    .build();

  let ord_rpc_server = TestServer::spawn(&bitcoin_rpc_server);

  create_wallet(&bitcoin_rpc_server, &ord_rpc_server);

  bitcoin_rpc_server.mine_blocks(1);

  CommandBuilder::new("wallet inscribe --file degenerate.png --fee-rate 1")
    .write("degenerate.png", [1; 1025])
    .bitcoin_rpc_server(&bitcoin_rpc_server)
    .ord_rpc_server(&ord_rpc_server)
    .stdout_regex(".*")
    .run_and_extract_stdout();
}

#[test]
fn inscribe_does_not_use_inscribed_sats_as_cardinal_utxos() {
  let bitcoin_rpc_server = test_bitcoincore_rpc::spawn();
  let ord_rpc_server = TestServer::spawn(&bitcoin_rpc_server);

  create_wallet(&bitcoin_rpc_server, &ord_rpc_server);

  bitcoin_rpc_server.mine_blocks_with_subsidy(1, 100);

  CommandBuilder::new(
    "wallet inscribe --file degenerate.png --fee-rate 1"
  )
  .bitcoin_rpc_server(&bitcoin_rpc_server)
  .ord_rpc_server(&ord_rpc_server)
  .write("degenerate.png", [1; 100])
  .expected_exit_code(1)
  .expected_stderr("error: wallet does not contain enough cardinal UTXOs, please add additional funds to wallet.\n")
  .run_and_extract_stdout();
}

#[test]
fn refuse_to_reinscribe_sats() {
  let bitcoin_rpc_server = test_bitcoincore_rpc::spawn();
  let ord_rpc_server = TestServer::spawn(&bitcoin_rpc_server);

  create_wallet(&bitcoin_rpc_server, &ord_rpc_server);

  bitcoin_rpc_server.mine_blocks(1);

  let (_, reveal) = inscribe(&bitcoin_rpc_server, &ord_rpc_server);

  bitcoin_rpc_server.mine_blocks_with_subsidy(1, 100);

  CommandBuilder::new(format!(
    "wallet inscribe --satpoint {reveal}:0:0 --file hello.txt --fee-rate 1"
  ))
  .write("hello.txt", "HELLOWORLD")
  .bitcoin_rpc_server(&bitcoin_rpc_server)
  .ord_rpc_server(&ord_rpc_server)
  .expected_exit_code(1)
  .expected_stderr(format!("error: sat at {reveal}:0:0 already inscribed\n"))
  .run_and_extract_stdout();
}

#[test]
fn refuse_to_inscribe_already_inscribed_utxo() {
  let bitcoin_rpc_server = test_bitcoincore_rpc::spawn();
  let ord_rpc_server = TestServer::spawn(&bitcoin_rpc_server);

  create_wallet(&bitcoin_rpc_server, &ord_rpc_server);

  let (inscription, reveal) = inscribe(&bitcoin_rpc_server, &ord_rpc_server);

  let output = OutPoint {
    txid: reveal,
    vout: 0,
  };

  CommandBuilder::new(format!(
    "wallet inscribe --satpoint {output}:55555 --file hello.txt --fee-rate 1"
  ))
  .write("hello.txt", "HELLOWORLD")
  .bitcoin_rpc_server(&bitcoin_rpc_server)
  .ord_rpc_server(&ord_rpc_server)
  .expected_exit_code(1)
  .expected_stderr(format!(
    "error: utxo {output} with sat {output}:0 already inscribed with the following inscriptions:\n{inscription}\n",
  ))
  .run_and_extract_stdout();
}

#[test]
fn inscribe_with_optional_satpoint_arg() {
  let bitcoin_rpc_server = test_bitcoincore_rpc::spawn();
  let ord_rpc_server =
    TestServer::spawn_with_server_args(&bitcoin_rpc_server, &["--index-sats"], &[]);

  create_wallet(&bitcoin_rpc_server, &ord_rpc_server);

  let txid = bitcoin_rpc_server.mine_blocks(1)[0].txdata[0].txid();

  let Inscribe { inscriptions, .. } = CommandBuilder::new(format!(
    "wallet inscribe --file foo.txt --satpoint {txid}:0:10000 --fee-rate 1"
  ))
  .write("foo.txt", "FOO")
  .bitcoin_rpc_server(&bitcoin_rpc_server)
  .ord_rpc_server(&ord_rpc_server)
  .run_and_deserialize_output();
  let inscription = inscriptions[0].id;

  bitcoin_rpc_server.mine_blocks(1);

  ord_rpc_server.assert_response_regex(
    "/sat/5000010000",
    format!(".*<a href=/inscription/{inscription}>.*"),
  );

  ord_rpc_server.assert_response_regex(format!("/content/{inscription}",), "FOO");
}

#[test]
fn inscribe_with_fee_rate() {
  let bitcoin_rpc_server = test_bitcoincore_rpc::spawn();

  let ord_rpc_server =
    TestServer::spawn_with_server_args(&bitcoin_rpc_server, &["--index-sats"], &[]);

  create_wallet(&bitcoin_rpc_server, &ord_rpc_server);

  bitcoin_rpc_server.mine_blocks(1);

  let output =
    CommandBuilder::new("--index-sats wallet inscribe --file degenerate.png --fee-rate 2.0")
      .write("degenerate.png", [1; 520])
      .bitcoin_rpc_server(&bitcoin_rpc_server)
      .ord_rpc_server(&ord_rpc_server)
      .run_and_deserialize_output::<Inscribe>();

  let tx1 = &bitcoin_rpc_server.mempool()[0];
  let mut fee = 0;
  for input in &tx1.input {
    fee += bitcoin_rpc_server
      .get_utxo_amount(&input.previous_output)
      .unwrap()
      .to_sat();
  }
  for output in &tx1.output {
    fee -= output.value;
  }

  let fee_rate = fee as f64 / tx1.vsize() as f64;

  pretty_assert_eq!(fee_rate, 2.0);

  let tx2 = &bitcoin_rpc_server.mempool()[1];
  let mut fee = 0;
  for input in &tx2.input {
    fee += &tx1.output[input.previous_output.vout as usize].value;
  }
  for output in &tx2.output {
    fee -= output.value;
  }

  let fee_rate = fee as f64 / tx2.vsize() as f64;

  pretty_assert_eq!(fee_rate, 2.0);
  assert_eq!(
    ord::FeeRate::try_from(2.0)
      .unwrap()
      .fee(tx1.vsize() + tx2.vsize())
      .to_sat(),
    output.total_fees
  );
}

#[test]
fn inscribe_with_commit_fee_rate() {
  let bitcoin_rpc_server = test_bitcoincore_rpc::spawn();
  let ord_rpc_server =
    TestServer::spawn_with_server_args(&bitcoin_rpc_server, &["--index-sats"], &[]);

  create_wallet(&bitcoin_rpc_server, &ord_rpc_server);

  bitcoin_rpc_server.mine_blocks(1);

  CommandBuilder::new(
    "--index-sats wallet inscribe --file degenerate.png --commit-fee-rate 2.0 --fee-rate 1",
  )
  .write("degenerate.png", [1; 520])
  .bitcoin_rpc_server(&bitcoin_rpc_server)
  .ord_rpc_server(&ord_rpc_server)
  .run_and_deserialize_output::<Inscribe>();

  let tx1 = &bitcoin_rpc_server.mempool()[0];
  let mut fee = 0;
  for input in &tx1.input {
    fee += bitcoin_rpc_server
      .get_utxo_amount(&input.previous_output)
      .unwrap()
      .to_sat();
  }
  for output in &tx1.output {
    fee -= output.value;
  }

  let fee_rate = fee as f64 / tx1.vsize() as f64;

  pretty_assert_eq!(fee_rate, 2.0);

  let tx2 = &bitcoin_rpc_server.mempool()[1];
  let mut fee = 0;
  for input in &tx2.input {
    fee += &tx1.output[input.previous_output.vout as usize].value;
  }
  for output in &tx2.output {
    fee -= output.value;
  }

  let fee_rate = fee as f64 / tx2.vsize() as f64;

  pretty_assert_eq!(fee_rate, 1.0);
}

#[test]
fn inscribe_with_wallet_named_foo() {
  let bitcoin_rpc_server = test_bitcoincore_rpc::spawn();
  let ord_rpc_server = TestServer::spawn_with_server_args(&bitcoin_rpc_server, &[], &[]);

  CommandBuilder::new("wallet --name foo create")
    .bitcoin_rpc_server(&bitcoin_rpc_server)
    .ord_rpc_server(&ord_rpc_server)
    .run_and_deserialize_output::<create::Output>();

  bitcoin_rpc_server.mine_blocks(1);

  CommandBuilder::new("wallet --name foo inscribe --file degenerate.png --fee-rate 1")
    .write("degenerate.png", [1; 520])
    .bitcoin_rpc_server(&bitcoin_rpc_server)
    .ord_rpc_server(&ord_rpc_server)
    .run_and_deserialize_output::<Inscribe>();
}

#[test]
fn inscribe_with_dry_run_flag() {
  let bitcoin_rpc_server = test_bitcoincore_rpc::spawn();
  let ord_rpc_server = TestServer::spawn_with_server_args(&bitcoin_rpc_server, &[], &[]);

  create_wallet(&bitcoin_rpc_server, &ord_rpc_server);

  bitcoin_rpc_server.mine_blocks(1);

  let inscribe =
    CommandBuilder::new("wallet inscribe --dry-run --file degenerate.png --fee-rate 1")
      .write("degenerate.png", [1; 520])
      .bitcoin_rpc_server(&bitcoin_rpc_server)
      .ord_rpc_server(&ord_rpc_server)
      .run_and_deserialize_output::<Inscribe>();

  assert!(inscribe.commit_psbt.is_some());
  assert!(inscribe.reveal_psbt.is_some());

  assert!(bitcoin_rpc_server.mempool().is_empty());

  let inscribe = CommandBuilder::new("wallet inscribe --file degenerate.png --fee-rate 1")
    .write("degenerate.png", [1; 520])
    .bitcoin_rpc_server(&bitcoin_rpc_server)
    .ord_rpc_server(&ord_rpc_server)
    .run_and_deserialize_output::<Inscribe>();

  assert!(inscribe.commit_psbt.is_none());
  assert!(inscribe.reveal_psbt.is_none());

  assert_eq!(bitcoin_rpc_server.mempool().len(), 2);
}

#[test]
fn inscribe_with_dry_run_flag_fees_increase() {
  let bitcoin_rpc_server = test_bitcoincore_rpc::spawn();
  let ord_rpc_server = TestServer::spawn_with_server_args(&bitcoin_rpc_server, &[], &[]);

  create_wallet(&bitcoin_rpc_server, &ord_rpc_server);

  bitcoin_rpc_server.mine_blocks(1);

  let total_fee_dry_run =
    CommandBuilder::new("wallet inscribe --dry-run --file degenerate.png --fee-rate 1")
      .write("degenerate.png", [1; 520])
      .bitcoin_rpc_server(&bitcoin_rpc_server)
      .ord_rpc_server(&ord_rpc_server)
      .run_and_deserialize_output::<Inscribe>()
      .total_fees;

  let total_fee_normal =
    CommandBuilder::new("wallet inscribe --dry-run --file degenerate.png --fee-rate 1.1")
      .write("degenerate.png", [1; 520])
      .bitcoin_rpc_server(&bitcoin_rpc_server)
      .ord_rpc_server(&ord_rpc_server)
      .run_and_deserialize_output::<Inscribe>()
      .total_fees;

  assert!(total_fee_dry_run < total_fee_normal);
}

#[test]
fn inscribe_to_specific_destination() {
  let bitcoin_rpc_server = test_bitcoincore_rpc::spawn();
  let ord_rpc_server = TestServer::spawn_with_server_args(&bitcoin_rpc_server, &[], &[]);

  create_wallet(&bitcoin_rpc_server, &ord_rpc_server);

  bitcoin_rpc_server.mine_blocks(1);

  let destination = CommandBuilder::new("wallet receive")
    .bitcoin_rpc_server(&bitcoin_rpc_server)
    .ord_rpc_server(&ord_rpc_server)
    .run_and_deserialize_output::<receive::Output>()
    .address;

  let txid = CommandBuilder::new(format!(
    "wallet inscribe --destination {} --file degenerate.png --fee-rate 1",
    destination.clone().assume_checked()
  ))
  .write("degenerate.png", [1; 520])
  .bitcoin_rpc_server(&bitcoin_rpc_server)
  .ord_rpc_server(&ord_rpc_server)
  .run_and_deserialize_output::<Inscribe>()
  .reveal;

  let reveal_tx = &bitcoin_rpc_server.mempool()[1]; // item 0 is the commit, item 1 is the reveal.
  assert_eq!(reveal_tx.txid(), txid);
  assert_eq!(
    reveal_tx.output.first().unwrap().script_pubkey,
    destination.payload.script_pubkey()
  );
}

#[test]
fn inscribe_to_address_on_different_network() {
  let bitcoin_rpc_server = test_bitcoincore_rpc::spawn();
  let ord_rpc_server = TestServer::spawn(&bitcoin_rpc_server);

  create_wallet(&bitcoin_rpc_server, &ord_rpc_server);

  bitcoin_rpc_server.mine_blocks(1);

  CommandBuilder::new(
    "wallet inscribe --destination tb1qsgx55dp6gn53tsmyjjv4c2ye403hgxynxs0dnm --file degenerate.png --fee-rate 1"
  )
  .write("degenerate.png", [1; 520])
  .bitcoin_rpc_server(&bitcoin_rpc_server)
  .ord_rpc_server(&ord_rpc_server)
  .expected_exit_code(1)
  .stderr_regex("error: address tb1qsgx55dp6gn53tsmyjjv4c2ye403hgxynxs0dnm belongs to network testnet which is different from required bitcoin\n")
  .run_and_extract_stdout();
}

#[test]
fn inscribe_with_no_limit() {
  let bitcoin_rpc_server = test_bitcoincore_rpc::spawn();
  let ord_rpc_server = TestServer::spawn(&bitcoin_rpc_server);

  create_wallet(&bitcoin_rpc_server, &ord_rpc_server);

  bitcoin_rpc_server.mine_blocks(1);

  let four_megger = std::iter::repeat(0).take(4_000_000).collect::<Vec<u8>>();
  CommandBuilder::new("wallet inscribe --no-limit degenerate.png --fee-rate 1")
    .write("degenerate.png", four_megger)
    .bitcoin_rpc_server(&bitcoin_rpc_server)
    .ord_rpc_server(&ord_rpc_server);
}

#[test]
fn inscribe_works_with_postage() {
  let bitcoin_rpc_server = test_bitcoincore_rpc::spawn();
  let ord_rpc_server = TestServer::spawn(&bitcoin_rpc_server);

  create_wallet(&bitcoin_rpc_server, &ord_rpc_server);
  bitcoin_rpc_server.mine_blocks(1);

  CommandBuilder::new("wallet inscribe --file foo.txt --postage 5btc --fee-rate 10".to_string())
    .write("foo.txt", [0; 350])
    .bitcoin_rpc_server(&bitcoin_rpc_server)
    .ord_rpc_server(&ord_rpc_server)
    .run_and_deserialize_output::<Inscribe>();

  bitcoin_rpc_server.mine_blocks(1);

  let inscriptions = CommandBuilder::new("wallet inscriptions".to_string())
    .write("foo.txt", [0; 350])
    .bitcoin_rpc_server(&bitcoin_rpc_server)
    .ord_rpc_server(&ord_rpc_server)
    .run_and_deserialize_output::<Vec<inscriptions::Output>>();

  pretty_assert_eq!(inscriptions[0].postage, 5 * COIN_VALUE);
}

#[test]
fn inscribe_with_non_existent_parent_inscription() {
  let bitcoin_rpc_server = test_bitcoincore_rpc::spawn();
  let ord_rpc_server = TestServer::spawn(&bitcoin_rpc_server);

  create_wallet(&bitcoin_rpc_server, &ord_rpc_server);

  bitcoin_rpc_server.mine_blocks(1);

  let parent_id = "0000000000000000000000000000000000000000000000000000000000000000i0";

  CommandBuilder::new(format!(
    "wallet inscribe --fee-rate 1.0 --parent {parent_id} --file child.png"
  ))
  .write("child.png", [1; 520])
  .bitcoin_rpc_server(&bitcoin_rpc_server)
  .ord_rpc_server(&ord_rpc_server)
  .expected_stderr(format!("error: parent {parent_id} does not exist\n"))
  .expected_exit_code(1)
  .run_and_extract_stdout();
}

#[test]
fn inscribe_with_parent_inscription_and_fee_rate() {
  let bitcoin_rpc_server = test_bitcoincore_rpc::spawn();
  let ord_rpc_server = TestServer::spawn(&bitcoin_rpc_server);

  create_wallet(&bitcoin_rpc_server, &ord_rpc_server);

  bitcoin_rpc_server.mine_blocks(1);

  let parent_output = CommandBuilder::new("wallet inscribe --fee-rate 5.0 --file parent.png")
    .write("parent.png", [1; 520])
    .bitcoin_rpc_server(&bitcoin_rpc_server)
    .ord_rpc_server(&ord_rpc_server)
    .run_and_deserialize_output::<Inscribe>();

  assert_eq!(bitcoin_rpc_server.descriptors().len(), 3);
  let parent_id = parent_output.inscriptions[0].id;

  let commit_tx = &bitcoin_rpc_server.mempool()[0];
  let reveal_tx = &bitcoin_rpc_server.mempool()[1];

  assert_eq!(
    ord::FeeRate::try_from(5.0)
      .unwrap()
      .fee(commit_tx.vsize() + reveal_tx.vsize())
      .to_sat(),
    parent_output.total_fees
  );

  bitcoin_rpc_server.mine_blocks(1);

  let child_output = CommandBuilder::new(format!(
    "wallet inscribe --fee-rate 7.3 --parent {parent_id} --file child.png"
  ))
  .write("child.png", [1; 520])
  .bitcoin_rpc_server(&bitcoin_rpc_server)
  .ord_rpc_server(&ord_rpc_server)
  .run_and_deserialize_output::<Inscribe>();

  assert_eq!(bitcoin_rpc_server.descriptors().len(), 4);
  assert_eq!(parent_id, child_output.parent.unwrap());

  let commit_tx = &bitcoin_rpc_server.mempool()[0];
  let reveal_tx = &bitcoin_rpc_server.mempool()[1];

  assert_eq!(
    ord::FeeRate::try_from(7.3)
      .unwrap()
      .fee(commit_tx.vsize() + reveal_tx.vsize())
      .to_sat(),
    child_output.total_fees
  );

  bitcoin_rpc_server.mine_blocks(1);

  ord_rpc_server.assert_response_regex(
    format!("/inscription/{}", child_output.parent.unwrap()),
    format!(
      ".*<dt>children</dt>.*<a href=/inscription/{}>.*",
      child_output.inscriptions[0].id
    ),
  );

  ord_rpc_server.assert_response_regex(
    format!("/inscription/{}", child_output.inscriptions[0].id),
    format!(
      ".*<dt>parent</dt>.*<a href=/inscription/{}>.*",
      child_output.parent.unwrap()
    ),
  );
}

#[test]
fn reinscribe_with_flag() {
  let bitcoin_rpc_server = test_bitcoincore_rpc::spawn();
  let ord_rpc_server =
    TestServer::spawn_with_server_args(&bitcoin_rpc_server, &["--index-sats"], &[]);

  bitcoin_rpc_server.mine_blocks(1);

  assert_eq!(bitcoin_rpc_server.descriptors().len(), 0);

  create_wallet(&bitcoin_rpc_server, &ord_rpc_server);

  let inscribe = CommandBuilder::new("wallet inscribe --file tulip.png --fee-rate 5.0 ")
    .write("tulip.png", [1; 520])
    .bitcoin_rpc_server(&bitcoin_rpc_server)
    .ord_rpc_server(&ord_rpc_server)
    .run_and_deserialize_output::<Inscribe>();

  assert_eq!(bitcoin_rpc_server.descriptors().len(), 3);

  let txid = bitcoin_rpc_server.mine_blocks(1)[0].txdata[2].txid();

  let request = ord_rpc_server.request(format!("/content/{}", inscribe.inscriptions[0].id));

  assert_eq!(request.status(), 200);

  let reinscribe = CommandBuilder::new(format!(
    "wallet inscribe --file orchid.png --fee-rate 1.1 --reinscribe --satpoint {txid}:0:0"
  ))
  .write("orchid.png", [1; 520])
  .bitcoin_rpc_server(&bitcoin_rpc_server)
  .ord_rpc_server(&ord_rpc_server)
  .run_and_deserialize_output::<Inscribe>();

  bitcoin_rpc_server.mine_blocks(1);

  let request = ord_rpc_server.request(format!("/content/{}", reinscribe.inscriptions[0].id));

  assert_eq!(request.status(), 200);
  ord_rpc_server.assert_response_regex(
    format!("/sat/{}", 50 * COIN_VALUE),
    format!(
      ".*<dt>inscriptions</dt>.*<a href=/inscription/{}>.*<a href=/inscription/{}>.*",
      inscribe.inscriptions[0].id, reinscribe.inscriptions[0].id
    ),
  );

  let inscriptions = CommandBuilder::new("wallet inscriptions")
    .bitcoin_rpc_server(&bitcoin_rpc_server)
    .ord_rpc_server(&ord_rpc_server)
    .run_and_deserialize_output::<Inscriptions>();

  assert_eq!(inscriptions[0].inscription, inscribe.inscriptions[0].id);
  assert_eq!(inscriptions[1].inscription, reinscribe.inscriptions[0].id);
}

#[test]
fn with_reinscribe_flag_but_not_actually_a_reinscription() {
  let bitcoin_rpc_server = test_bitcoincore_rpc::spawn();

  let ord_rpc_server = TestServer::spawn_with_server_args(&bitcoin_rpc_server, &[], &[]);

  create_wallet(&bitcoin_rpc_server, &ord_rpc_server);

  bitcoin_rpc_server.mine_blocks(1);

  CommandBuilder::new("wallet inscribe --file tulip.png --fee-rate 5.0 ")
    .write("tulip.png", [1; 520])
    .bitcoin_rpc_server(&bitcoin_rpc_server)
    .ord_rpc_server(&ord_rpc_server)
    .run_and_deserialize_output::<Inscribe>();

  let coinbase = bitcoin_rpc_server.mine_blocks(1)[0].txdata[0].txid();

  CommandBuilder::new(format!(
    "wallet inscribe --file orchid.png --fee-rate 1.1 --reinscribe --satpoint {coinbase}:0:0"
  ))
  .write("orchid.png", [1; 520])
  .bitcoin_rpc_server(&bitcoin_rpc_server)
  .ord_rpc_server(&ord_rpc_server)
  .expected_exit_code(1)
  .stderr_regex("error: reinscribe flag set but this would not be a reinscription.*")
  .run_and_extract_stdout();
}

#[test]
fn try_reinscribe_without_flag() {
  let bitcoin_rpc_server = test_bitcoincore_rpc::spawn();

  let ord_rpc_server = TestServer::spawn_with_server_args(&bitcoin_rpc_server, &[], &[]);

  create_wallet(&bitcoin_rpc_server, &ord_rpc_server);

  bitcoin_rpc_server.mine_blocks(1);

  let reveal_txid = CommandBuilder::new("wallet inscribe --file tulip.png --fee-rate 5.0 ")
    .write("tulip.png", [1; 520])
    .bitcoin_rpc_server(&bitcoin_rpc_server)
    .ord_rpc_server(&ord_rpc_server)
    .run_and_deserialize_output::<Inscribe>()
    .reveal;

  assert_eq!(bitcoin_rpc_server.descriptors().len(), 3);

  bitcoin_rpc_server.mine_blocks(1);

  CommandBuilder::new(format!(
    "wallet inscribe --file orchid.png --fee-rate 1.1 --satpoint {reveal_txid}:0:0"
  ))
  .write("orchid.png", [1; 520])
  .bitcoin_rpc_server(&bitcoin_rpc_server)
  .ord_rpc_server(&ord_rpc_server)
  .expected_exit_code(1)
  .stderr_regex(format!(
    "error: sat at {reveal_txid}:0:0 already inscribed.*"
  ))
  .run_and_extract_stdout();
}

#[test]
fn no_metadata_appears_on_inscription_page_if_no_metadata_is_passed() {
  let bitcoin_rpc_server = test_bitcoincore_rpc::spawn();

  let ord_rpc_server = TestServer::spawn_with_server_args(&bitcoin_rpc_server, &[], &[]);

  create_wallet(&bitcoin_rpc_server, &ord_rpc_server);

  bitcoin_rpc_server.mine_blocks(1);

  let Inscribe { inscriptions, .. } =
    CommandBuilder::new("wallet inscribe --fee-rate 1 --file content.png")
      .write("content.png", [1; 520])
      .bitcoin_rpc_server(&bitcoin_rpc_server)
      .ord_rpc_server(&ord_rpc_server)
      .run_and_deserialize_output();

  let inscription = inscriptions[0].id;

  bitcoin_rpc_server.mine_blocks(1);

  assert!(!ord_rpc_server
    .request(format!("/inscription/{inscription}"),)
    .text()
    .unwrap()
    .contains("metadata"));
}

#[test]
fn json_metadata_appears_on_inscription_page() {
  let bitcoin_rpc_server = test_bitcoincore_rpc::spawn();

  let ord_rpc_server = TestServer::spawn_with_server_args(&bitcoin_rpc_server, &[], &[]);

  create_wallet(&bitcoin_rpc_server, &ord_rpc_server);

  bitcoin_rpc_server.mine_blocks(1);

  let Inscribe { inscriptions, .. } = CommandBuilder::new(
    "wallet inscribe --fee-rate 1 --json-metadata metadata.json --file content.png",
  )
  .write("content.png", [1; 520])
  .write("metadata.json", r#"{"foo": "bar", "baz": 1}"#)
  .bitcoin_rpc_server(&bitcoin_rpc_server)
  .ord_rpc_server(&ord_rpc_server)
  .run_and_deserialize_output();

  let inscription = inscriptions[0].id;

  bitcoin_rpc_server.mine_blocks(1);

  ord_rpc_server.assert_response_regex(
    format!("/inscription/{inscription}"),
    ".*<dt>metadata</dt>.*<dl><dt>foo</dt><dd>bar</dd><dt>baz</dt><dd>1</dd></dl>.*",
  );
}

#[test]
fn cbor_metadata_appears_on_inscription_page() {
  let bitcoin_rpc_server = test_bitcoincore_rpc::spawn();
  let ord_rpc_server = TestServer::spawn_with_server_args(&bitcoin_rpc_server, &[], &[]);

  create_wallet(&bitcoin_rpc_server, &ord_rpc_server);

  bitcoin_rpc_server.mine_blocks(1);

  let Inscribe { inscriptions, .. } = CommandBuilder::new(
    "wallet inscribe --fee-rate 1 --cbor-metadata metadata.cbor --file content.png",
  )
  .write("content.png", [1; 520])
  .write(
    "metadata.cbor",
    [
      0xA2, 0x63, b'f', b'o', b'o', 0x63, b'b', b'a', b'r', 0x63, b'b', b'a', b'z', 0x01,
    ],
  )
  .bitcoin_rpc_server(&bitcoin_rpc_server)
  .ord_rpc_server(&ord_rpc_server)
  .run_and_deserialize_output();

  let inscription = inscriptions[0].id;

  bitcoin_rpc_server.mine_blocks(1);

  ord_rpc_server.assert_response_regex(
    format!("/inscription/{inscription}"),
    ".*<dt>metadata</dt>.*<dl><dt>foo</dt><dd>bar</dd><dt>baz</dt><dd>1</dd></dl>.*",
  );
}

#[test]
fn error_message_when_parsing_json_metadata_is_reasonable() {
  let bitcoin_rpc_server = test_bitcoincore_rpc::spawn();
  let ord_rpc_server = TestServer::spawn_with_server_args(&bitcoin_rpc_server, &[], &[]);

  create_wallet(&bitcoin_rpc_server, &ord_rpc_server);

  CommandBuilder::new(
    "wallet inscribe --fee-rate 1 --json-metadata metadata.json --file content.png",
  )
  .write("content.png", [1; 520])
  .write("metadata.json", "{")
  .bitcoin_rpc_server(&bitcoin_rpc_server)
  .ord_rpc_server(&ord_rpc_server)
  .stderr_regex(".*failed to parse JSON metadata.*")
  .expected_exit_code(1)
  .run_and_extract_stdout();
}

#[test]
fn error_message_when_parsing_cbor_metadata_is_reasonable() {
  let bitcoin_rpc_server = test_bitcoincore_rpc::spawn();
  let ord_rpc_server = TestServer::spawn_with_server_args(&bitcoin_rpc_server, &[], &[]);

  create_wallet(&bitcoin_rpc_server, &ord_rpc_server);

  CommandBuilder::new(
    "wallet inscribe --fee-rate 1 --cbor-metadata metadata.cbor --file content.png",
  )
  .write("content.png", [1; 520])
  .write("metadata.cbor", [0x61])
  .bitcoin_rpc_server(&bitcoin_rpc_server)
  .ord_rpc_server(&ord_rpc_server)
  .stderr_regex(".*failed to parse CBOR metadata.*")
  .expected_exit_code(1)
  .run_and_extract_stdout();
}

#[test]
fn batch_inscribe_fails_if_batchfile_has_no_inscriptions() {
  let bitcoin_rpc_server = test_bitcoincore_rpc::spawn();

  let ord_rpc_server = TestServer::spawn_with_server_args(&bitcoin_rpc_server, &[], &[]);

  create_wallet(&bitcoin_rpc_server, &ord_rpc_server);

  bitcoin_rpc_server.mine_blocks(1);

  CommandBuilder::new("wallet inscribe --fee-rate 2.1 --batch batch.yaml")
    .write("inscription.txt", "Hello World")
    .write("batch.yaml", "mode: shared-output\ninscriptions: []\n")
    .bitcoin_rpc_server(&bitcoin_rpc_server)
    .ord_rpc_server(&ord_rpc_server)
    .stderr_regex(".*batchfile must contain at least one inscription.*")
    .expected_exit_code(1)
    .run_and_extract_stdout();
}

#[test]
fn batch_inscribe_can_create_one_inscription() {
  let bitcoin_rpc_server = test_bitcoincore_rpc::spawn();

  let ord_rpc_server = TestServer::spawn_with_server_args(&bitcoin_rpc_server, &[], &[]);

  create_wallet(&bitcoin_rpc_server, &ord_rpc_server);

  bitcoin_rpc_server.mine_blocks(1);

  let output = CommandBuilder::new("wallet inscribe --fee-rate 2.1 --batch batch.yaml")
    .write("inscription.txt", "Hello World")
    .write(
      "batch.yaml",
      "mode: shared-output\ninscriptions:\n- file: inscription.txt\n  metadata: 123\n  metaprotocol: foo",
    )
    .bitcoin_rpc_server(&bitcoin_rpc_server)
    .ord_rpc_server(&ord_rpc_server)
    .run_and_deserialize_output::<Inscribe>();

  bitcoin_rpc_server.mine_blocks(1);

  assert_eq!(bitcoin_rpc_server.descriptors().len(), 3);

  let request = ord_rpc_server.request(format!("/content/{}", output.inscriptions[0].id));

  assert_eq!(request.status(), 200);
  assert_eq!(
    request.headers().get("content-type").unwrap(),
    "text/plain;charset=utf-8"
  );
  assert_eq!(request.text().unwrap(), "Hello World");

  ord_rpc_server.assert_response_regex(
    format!("/inscription/{}", output.inscriptions[0].id),
    r".*<dt>metadata</dt>\s*<dd>\n    123\n  </dd>.*<dt>metaprotocol</dt>\s*<dd>foo</dd>.*",
  );
}

#[test]
fn batch_inscribe_with_multiple_inscriptions() {
  let bitcoin_rpc_server = test_bitcoincore_rpc::spawn();

  let ord_rpc_server = TestServer::spawn_with_server_args(&bitcoin_rpc_server, &[], &[]);

  create_wallet(&bitcoin_rpc_server, &ord_rpc_server);

  bitcoin_rpc_server.mine_blocks(1);

  let output = CommandBuilder::new("wallet inscribe --batch batch.yaml --fee-rate 55")
    .write("inscription.txt", "Hello World")
    .write("tulip.png", [0; 555])
    .write("meow.wav", [0; 2048])
    .write(
      "batch.yaml",
      "mode: shared-output\ninscriptions:\n- file: inscription.txt\n- file: tulip.png\n- file: meow.wav\n"
    )
    .bitcoin_rpc_server(&bitcoin_rpc_server)
    .ord_rpc_server(&ord_rpc_server)
    .run_and_deserialize_output::<Inscribe>();

  bitcoin_rpc_server.mine_blocks(1);

  assert_eq!(bitcoin_rpc_server.descriptors().len(), 3);

  let request = ord_rpc_server.request(format!("/content/{}", output.inscriptions[0].id));
  assert_eq!(request.status(), 200);
  assert_eq!(
    request.headers().get("content-type").unwrap(),
    "text/plain;charset=utf-8"
  );
  assert_eq!(request.text().unwrap(), "Hello World");

  let request = ord_rpc_server.request(format!("/content/{}", output.inscriptions[1].id));
  assert_eq!(request.status(), 200);
  assert_eq!(request.headers().get("content-type").unwrap(), "image/png");

  let request = ord_rpc_server.request(format!("/content/{}", output.inscriptions[2].id));
  assert_eq!(request.status(), 200);
  assert_eq!(request.headers().get("content-type").unwrap(), "audio/wav");
}

#[test]
fn batch_inscribe_with_multiple_inscriptions_with_parent() {
  let bitcoin_rpc_server = test_bitcoincore_rpc::spawn();

  let ord_rpc_server = TestServer::spawn_with_server_args(&bitcoin_rpc_server, &[], &[]);

  create_wallet(&bitcoin_rpc_server, &ord_rpc_server);

  bitcoin_rpc_server.mine_blocks(1);

  let parent_output = CommandBuilder::new("wallet inscribe --fee-rate 5.0 --file parent.png")
    .write("parent.png", [1; 520])
    .bitcoin_rpc_server(&bitcoin_rpc_server)
    .ord_rpc_server(&ord_rpc_server)
    .run_and_deserialize_output::<Inscribe>();

  bitcoin_rpc_server.mine_blocks(1);

  assert_eq!(bitcoin_rpc_server.descriptors().len(), 3);

  let parent_id = parent_output.inscriptions[0].id;

  let output = CommandBuilder::new("wallet inscribe --fee-rate 1 --batch batch.yaml")
    .write("inscription.txt", "Hello World")
    .write("tulip.png", [0; 555])
    .write("meow.wav", [0; 2048])
    .write(
      "batch.yaml",
      format!("parent: {parent_id}\nmode: shared-output\ninscriptions:\n- file: inscription.txt\n- file: tulip.png\n- file: meow.wav\n")
    )
    .bitcoin_rpc_server(&bitcoin_rpc_server)
    .ord_rpc_server(&ord_rpc_server)
    .run_and_deserialize_output::<Inscribe>();

  bitcoin_rpc_server.mine_blocks(1);

  ord_rpc_server.assert_response_regex(
    format!("/inscription/{}", output.inscriptions[0].id),
    r".*<dt>parent</dt>\s*<dd>.*</dd>.*",
  );

  ord_rpc_server.assert_response_regex(
    format!("/inscription/{}", output.inscriptions[1].id),
    r".*<dt>parent</dt>\s*<dd>.*</dd>.*",
  );

  let request = ord_rpc_server.request(format!("/content/{}", output.inscriptions[2].id));
  assert_eq!(request.status(), 200);
  assert_eq!(request.headers().get("content-type").unwrap(), "audio/wav");
}

#[test]
fn batch_inscribe_respects_dry_run_flag() {
  let bitcoin_rpc_server = test_bitcoincore_rpc::spawn();

  let ord_rpc_server = TestServer::spawn_with_server_args(&bitcoin_rpc_server, &[], &[]);

  create_wallet(&bitcoin_rpc_server, &ord_rpc_server);

  bitcoin_rpc_server.mine_blocks(1);

  let output = CommandBuilder::new("wallet inscribe --fee-rate 2.1 --batch batch.yaml --dry-run")
    .write("inscription.txt", "Hello World")
    .write(
      "batch.yaml",
      "mode: shared-output\ninscriptions:\n- file: inscription.txt\n",
    )
    .bitcoin_rpc_server(&bitcoin_rpc_server)
    .ord_rpc_server(&ord_rpc_server)
    .run_and_deserialize_output::<Inscribe>();

  bitcoin_rpc_server.mine_blocks(1);

  assert!(bitcoin_rpc_server.mempool().is_empty());

  let request = ord_rpc_server.request(format!("/content/{}", output.inscriptions[0].id));

  assert_eq!(request.status(), 404);
}

#[test]
fn batch_in_same_output_but_different_satpoints() {
  let bitcoin_rpc_server = test_bitcoincore_rpc::spawn();

  let ord_rpc_server = TestServer::spawn_with_server_args(&bitcoin_rpc_server, &[], &[]);

  create_wallet(&bitcoin_rpc_server, &ord_rpc_server);

  bitcoin_rpc_server.mine_blocks(1);

  let output = CommandBuilder::new("wallet inscribe --fee-rate 1 --batch batch.yaml")
    .write("inscription.txt", "Hello World")
    .write("tulip.png", [0; 555])
    .write("meow.wav", [0; 2048])
    .write(
      "batch.yaml",
      "mode: shared-output\ninscriptions:\n- file: inscription.txt\n- file: tulip.png\n- file: meow.wav\n"
    )
    .bitcoin_rpc_server(&bitcoin_rpc_server)
    .ord_rpc_server(&ord_rpc_server)
    .run_and_deserialize_output::<Inscribe>();

  let outpoint = output.inscriptions[0].location.outpoint;
  for (i, inscription) in output.inscriptions.iter().enumerate() {
    assert_eq!(
      inscription.location,
      SatPoint {
        outpoint,
        offset: u64::try_from(i).unwrap() * 10_000,
      }
    );
  }

  bitcoin_rpc_server.mine_blocks(1);

  let outpoint = output.inscriptions[0].location.outpoint;

  ord_rpc_server.assert_response_regex(
    format!("/inscription/{}", output.inscriptions[0].id),
    format!(
      r".*<dt>location</dt>.*<dd class=monospace>{}:0</dd>.*",
      outpoint
    ),
  );

  ord_rpc_server.assert_response_regex(
    format!("/inscription/{}", output.inscriptions[1].id),
    format!(
      r".*<dt>location</dt>.*<dd class=monospace>{}:10000</dd>.*",
      outpoint
    ),
  );

  ord_rpc_server.assert_response_regex(
    format!("/inscription/{}", output.inscriptions[2].id),
    format!(
      r".*<dt>location</dt>.*<dd class=monospace>{}:20000</dd>.*",
      outpoint
    ),
  );

  ord_rpc_server.assert_response_regex(
    format!("/output/{}", output.inscriptions[0].location.outpoint),
    format!(r".*<a href=/inscription/{}>.*</a>.*<a href=/inscription/{}>.*</a>.*<a href=/inscription/{}>.*</a>.*", output.inscriptions[0].id, output.inscriptions[1].id, output.inscriptions[2].id),
  );
}

#[test]
fn batch_in_same_output_with_non_default_postage() {
  let bitcoin_rpc_server = test_bitcoincore_rpc::spawn();

  let ord_rpc_server = TestServer::spawn_with_server_args(&bitcoin_rpc_server, &[], &[]);

  create_wallet(&bitcoin_rpc_server, &ord_rpc_server);

  bitcoin_rpc_server.mine_blocks(1);

  let output = CommandBuilder::new("wallet inscribe --fee-rate 1 --batch batch.yaml")
    .write("inscription.txt", "Hello World")
    .write("tulip.png", [0; 555])
    .write("meow.wav", [0; 2048])
    .write(
      "batch.yaml",
      "mode: shared-output\npostage: 777\ninscriptions:\n- file: inscription.txt\n- file: tulip.png\n- file: meow.wav\n"
    )
    .bitcoin_rpc_server(&bitcoin_rpc_server)
    .ord_rpc_server(&ord_rpc_server)
    .run_and_deserialize_output::<Inscribe>();

  let outpoint = output.inscriptions[0].location.outpoint;

  for (i, inscription) in output.inscriptions.iter().enumerate() {
    assert_eq!(
      inscription.location,
      SatPoint {
        outpoint,
        offset: u64::try_from(i).unwrap() * 777,
      }
    );
  }

  bitcoin_rpc_server.mine_blocks(1);

  let outpoint = output.inscriptions[0].location.outpoint;

  ord_rpc_server.assert_response_regex(
    format!("/inscription/{}", output.inscriptions[0].id),
    format!(
      r".*<dt>location</dt>.*<dd class=monospace>{}:0</dd>.*",
      outpoint
    ),
  );

  ord_rpc_server.assert_response_regex(
    format!("/inscription/{}", output.inscriptions[1].id),
    format!(
      r".*<dt>location</dt>.*<dd class=monospace>{}:777</dd>.*",
      outpoint
    ),
  );

  ord_rpc_server.assert_response_regex(
    format!("/inscription/{}", output.inscriptions[2].id),
    format!(
      r".*<dt>location</dt>.*<dd class=monospace>{}:1554</dd>.*",
      outpoint
    ),
  );

  ord_rpc_server.assert_response_regex(
    format!("/output/{}", output.inscriptions[0].location.outpoint),
    format!(r".*<a href=/inscription/{}>.*</a>.*<a href=/inscription/{}>.*</a>.*<a href=/inscription/{}>.*</a>.*", output.inscriptions[0].id, output.inscriptions[1].id, output.inscriptions[2].id),
  );
}

#[test]
fn batch_in_separate_outputs_with_parent() {
  let bitcoin_rpc_server = test_bitcoincore_rpc::spawn();

  let ord_rpc_server = TestServer::spawn_with_server_args(&bitcoin_rpc_server, &[], &[]);

  create_wallet(&bitcoin_rpc_server, &ord_rpc_server);

  bitcoin_rpc_server.mine_blocks(1);

  let parent_output = CommandBuilder::new("wallet inscribe --fee-rate 5.0 --file parent.png")
    .write("parent.png", [1; 520])
    .bitcoin_rpc_server(&bitcoin_rpc_server)
    .ord_rpc_server(&ord_rpc_server)
    .run_and_deserialize_output::<Inscribe>();

  bitcoin_rpc_server.mine_blocks(1);

  assert_eq!(bitcoin_rpc_server.descriptors().len(), 3);

  let parent_id = parent_output.inscriptions[0].id;

  let output = CommandBuilder::new("wallet inscribe --fee-rate 1 --batch batch.yaml")
    .write("inscription.txt", "Hello World")
    .write("tulip.png", [0; 555])
    .write("meow.wav", [0; 2048])
    .write(
      "batch.yaml",
      format!("parent: {parent_id}\nmode: separate-outputs\ninscriptions:\n- file: inscription.txt\n- file: tulip.png\n- file: meow.wav\n")
    )
    .bitcoin_rpc_server(&bitcoin_rpc_server)
    .ord_rpc_server(&ord_rpc_server)
    .run_and_deserialize_output::<Inscribe>();

  for inscription in &output.inscriptions {
    assert_eq!(inscription.location.offset, 0);
  }
  let mut outpoints = output
    .inscriptions
    .iter()
    .map(|inscription| inscription.location.outpoint)
    .collect::<Vec<OutPoint>>();
  outpoints.sort();
  outpoints.dedup();
  assert_eq!(outpoints.len(), output.inscriptions.len());

  bitcoin_rpc_server.mine_blocks(1);

  let output_1 = output.inscriptions[0].location.outpoint;
  let output_2 = output.inscriptions[1].location.outpoint;
  let output_3 = output.inscriptions[2].location.outpoint;

  ord_rpc_server.assert_response_regex(
    format!("/inscription/{}", output.inscriptions[0].id),
    format!(
      r".*<dt>parent</dt>\s*<dd>.*{parent_id}.*</dd>.*<dt>value</dt>.*<dd>10000</dd>.*.*<dt>location</dt>.*<dd class=monospace>{}:0</dd>.*",
      output_1
    ),
  );

  ord_rpc_server.assert_response_regex(
    format!("/inscription/{}", output.inscriptions[1].id),
    format!(
      r".*<dt>parent</dt>\s*<dd>.*{parent_id}.*</dd>.*<dt>value</dt>.*<dd>10000</dd>.*.*<dt>location</dt>.*<dd class=monospace>{}:0</dd>.*",
      output_2
    ),
  );

  ord_rpc_server.assert_response_regex(
    format!("/inscription/{}", output.inscriptions[2].id),
    format!(
      r".*<dt>parent</dt>\s*<dd>.*{parent_id}.*</dd>.*<dt>value</dt>.*<dd>10000</dd>.*.*<dt>location</dt>.*<dd class=monospace>{}:0</dd>.*",
      output_3
    ),
  );
}

#[test]
fn batch_in_separate_outputs_with_parent_and_non_default_postage() {
  let bitcoin_rpc_server = test_bitcoincore_rpc::spawn();

  let ord_rpc_server = TestServer::spawn_with_server_args(&bitcoin_rpc_server, &[], &[]);

  create_wallet(&bitcoin_rpc_server, &ord_rpc_server);

  bitcoin_rpc_server.mine_blocks(1);

  let parent_output = CommandBuilder::new("wallet inscribe --fee-rate 5.0 --file parent.png")
    .write("parent.png", [1; 520])
    .bitcoin_rpc_server(&bitcoin_rpc_server)
    .ord_rpc_server(&ord_rpc_server)
    .run_and_deserialize_output::<Inscribe>();

  bitcoin_rpc_server.mine_blocks(1);

  assert_eq!(bitcoin_rpc_server.descriptors().len(), 3);

  let parent_id = parent_output.inscriptions[0].id;

  let output = CommandBuilder::new("wallet inscribe --fee-rate 1 --batch batch.yaml")
    .write("inscription.txt", "Hello World")
    .write("tulip.png", [0; 555])
    .write("meow.wav", [0; 2048])
    .write(
      "batch.yaml",
      format!("parent: {parent_id}\nmode: separate-outputs\npostage: 777\ninscriptions:\n- file: inscription.txt\n- file: tulip.png\n- file: meow.wav\n")
    )
    .bitcoin_rpc_server(&bitcoin_rpc_server)
    .ord_rpc_server(&ord_rpc_server)
    .run_and_deserialize_output::<Inscribe>();

  for inscription in &output.inscriptions {
    assert_eq!(inscription.location.offset, 0);
  }

  let mut outpoints = output
    .inscriptions
    .iter()
    .map(|inscription| inscription.location.outpoint)
    .collect::<Vec<OutPoint>>();
  outpoints.sort();
  outpoints.dedup();
  assert_eq!(outpoints.len(), output.inscriptions.len());

  bitcoin_rpc_server.mine_blocks(1);

  let output_1 = output.inscriptions[0].location.outpoint;
  let output_2 = output.inscriptions[1].location.outpoint;
  let output_3 = output.inscriptions[2].location.outpoint;

  ord_rpc_server.assert_response_regex(
    format!("/inscription/{}", output.inscriptions[0].id),
    format!(
      r".*<dt>parent</dt>\s*<dd>.*{parent_id}.*</dd>.*<dt>value</dt>.*<dd>777</dd>.*.*<dt>location</dt>.*<dd class=monospace>{}:0</dd>.*",
      output_1
    ),
  );

  ord_rpc_server.assert_response_regex(
    format!("/inscription/{}", output.inscriptions[1].id),
    format!(
      r".*<dt>parent</dt>\s*<dd>.*{parent_id}.*</dd>.*<dt>value</dt>.*<dd>777</dd>.*.*<dt>location</dt>.*<dd class=monospace>{}:0</dd>.*",
      output_2
    ),
  );

  ord_rpc_server.assert_response_regex(
    format!("/inscription/{}", output.inscriptions[2].id),
    format!(
      r".*<dt>parent</dt>\s*<dd>.*{parent_id}.*</dd>.*<dt>value</dt>.*<dd>777</dd>.*.*<dt>location</dt>.*<dd class=monospace>{}:0</dd>.*",
      output_3
    ),
  );
}

#[test]
fn inscribe_does_not_pick_locked_utxos() {
  let bitcoin_rpc_server = test_bitcoincore_rpc::spawn();

  let ord_rpc_server = TestServer::spawn_with_server_args(&bitcoin_rpc_server, &[], &[]);

  create_wallet(&bitcoin_rpc_server, &ord_rpc_server);

  let coinbase_tx = &bitcoin_rpc_server.mine_blocks(1)[0].txdata[0];
  let outpoint = OutPoint::new(coinbase_tx.txid(), 0);

  bitcoin_rpc_server.lock(outpoint);

  CommandBuilder::new("wallet inscribe --file hello.txt --fee-rate 1")
    .bitcoin_rpc_server(&bitcoin_rpc_server)
    .ord_rpc_server(&ord_rpc_server)
    .write("hello.txt", "HELLOWORLD")
    .expected_exit_code(1)
    .stderr_regex("error: wallet contains no cardinal utxos\n")
    .run_and_extract_stdout();
}

#[test]
fn inscribe_can_compress() {
  let bitcoin_rpc_server = test_bitcoincore_rpc::spawn();

  let ord_rpc_server = TestServer::spawn_with_server_args(&bitcoin_rpc_server, &[], &[]);

  create_wallet(&bitcoin_rpc_server, &ord_rpc_server);

  bitcoin_rpc_server.mine_blocks(1);

  let Inscribe { inscriptions, .. } =
    CommandBuilder::new("wallet inscribe --compress --file foo.txt --fee-rate 1".to_string())
      .write("foo.txt", [0; 350_000])
      .bitcoin_rpc_server(&bitcoin_rpc_server)
      .ord_rpc_server(&ord_rpc_server)
      .run_and_deserialize_output();

  let inscription = inscriptions[0].id;

  bitcoin_rpc_server.mine_blocks(1);

  ord_rpc_server.sync_server();

  let client = reqwest::blocking::Client::builder()
    .brotli(false)
    .build()
    .unwrap();

  let response = client
    .get(
      ord_rpc_server
        .url()
        .join(format!("/content/{inscription}",).as_ref())
        .unwrap(),
    )
    .send()
    .unwrap();

  assert_eq!(response.status(), StatusCode::NOT_ACCEPTABLE);
  assert_regex_match!(
    response.text().unwrap(),
    "inscription content encoding `br` is not acceptable. `Accept-Encoding` header not present"
  );

  let client = reqwest::blocking::Client::builder()
    .brotli(true)
    .build()
    .unwrap();

  let response = client
    .get(
      ord_rpc_server
        .url()
        .join(format!("/content/{inscription}",).as_ref())
        .unwrap(),
    )
    .send()
    .unwrap();

  assert_eq!(response.status(), StatusCode::OK);
  assert_eq!(response.bytes().unwrap().deref(), [0; 350_000]);
}

#[test]
fn inscriptions_are_not_compressed_if_no_space_is_saved_by_compression() {
  let bitcoin_rpc_server = test_bitcoincore_rpc::spawn();

  let ord_rpc_server = TestServer::spawn_with_server_args(&bitcoin_rpc_server, &[], &[]);

  create_wallet(&bitcoin_rpc_server, &ord_rpc_server);

  bitcoin_rpc_server.mine_blocks(1);

  let Inscribe { inscriptions, .. } =
    CommandBuilder::new("wallet inscribe --compress --file foo.txt --fee-rate 1".to_string())
      .write("foo.txt", "foo")
      .bitcoin_rpc_server(&bitcoin_rpc_server)
      .ord_rpc_server(&ord_rpc_server)
      .run_and_deserialize_output();

  let inscription = inscriptions[0].id;

  bitcoin_rpc_server.mine_blocks(1);

  ord_rpc_server.sync_server();

  let client = reqwest::blocking::Client::builder()
    .brotli(false)
    .build()
    .unwrap();

  let response = client
    .get(
      ord_rpc_server
        .url()
        .join(format!("/content/{inscription}",).as_ref())
        .unwrap(),
    )
    .send()
    .unwrap();

  assert_eq!(response.status(), StatusCode::OK);
  assert_eq!(response.text().unwrap(), "foo");
}

#[test]
fn batch_inscribe_fails_if_invalid_network_destination_address() {
  let bitcoin_rpc_server = test_bitcoincore_rpc::builder()
    .network(Network::Regtest)
    .build();

  let ord_rpc_server = TestServer::spawn_with_server_args(&bitcoin_rpc_server, &["--regtest"], &[]);

  create_wallet(&bitcoin_rpc_server, &ord_rpc_server);

  bitcoin_rpc_server.mine_blocks(1);

  CommandBuilder::new("--regtest wallet inscribe --fee-rate 2.1 --batch batch.yaml")
    .write("inscription.txt", "Hello World")
    .write("batch.yaml", "mode: separate-outputs\ninscriptions:\n- file: inscription.txt\n  destination: bc1qw508d6qejxtdg4y5r3zarvary0c5xw7kv8f3t4")
    .bitcoin_rpc_server(&bitcoin_rpc_server)
    .ord_rpc_server(&ord_rpc_server)
    .stderr_regex("error: address bc1qw508d6qejxtdg4y5r3zarvary0c5xw7kv8f3t4 belongs to network bitcoin which is different from required regtest\n")
    .expected_exit_code(1)
    .run_and_extract_stdout();
}

#[test]
fn batch_inscribe_fails_with_shared_output_or_same_sat_and_destination_set() {
  let bitcoin_rpc_server = test_bitcoincore_rpc::spawn();

  let ord_rpc_server = TestServer::spawn_with_server_args(&bitcoin_rpc_server, &[], &[]);

  create_wallet(&bitcoin_rpc_server, &ord_rpc_server);

  bitcoin_rpc_server.mine_blocks(1);

  CommandBuilder::new("wallet inscribe --fee-rate 2.1 --batch batch.yaml")
    .write("inscription.txt", "Hello World")
    .write("tulip.png", "")
    .write("batch.yaml", "mode: shared-output\ninscriptions:\n- file: inscription.txt\n  destination: bc1qw508d6qejxtdg4y5r3zarvary0c5xw7kv8f3t4\n- file: tulip.png")
    .bitcoin_rpc_server(&bitcoin_rpc_server)
    .ord_rpc_server(&ord_rpc_server)
    .expected_exit_code(1)
    .stderr_regex("error: individual inscription destinations cannot be set in `shared-output` or `same-sat` mode\n")
    .run_and_extract_stdout();

  CommandBuilder::new("wallet inscribe --fee-rate 2.1 --batch batch.yaml")
    .write("inscription.txt", "Hello World")
    .write("tulip.png", "")
    .write("batch.yaml", "mode: same-sat\nsat: 5000000000\ninscriptions:\n- file: inscription.txt\n  destination: bc1qw508d6qejxtdg4y5r3zarvary0c5xw7kv8f3t4\n- file: tulip.png")
    .bitcoin_rpc_server(&bitcoin_rpc_server)
    .ord_rpc_server(&ord_rpc_server)
    .expected_exit_code(1)
    .stderr_regex("error: individual inscription destinations cannot be set in `shared-output` or `same-sat` mode\n")
    .run_and_extract_stdout();
}

#[test]
fn batch_inscribe_works_with_some_destinations_set_and_others_not() {
  let bitcoin_rpc_server = test_bitcoincore_rpc::spawn();

  let ord_rpc_server = TestServer::spawn_with_server_args(&bitcoin_rpc_server, &[], &[]);

  create_wallet(&bitcoin_rpc_server, &ord_rpc_server);

  bitcoin_rpc_server.mine_blocks(1);

  let output = CommandBuilder::new("wallet inscribe --batch batch.yaml --fee-rate 55")
    .write("inscription.txt", "Hello World")
    .write("tulip.png", [0; 555])
    .write("meow.wav", [0; 2048])
    .write(
      "batch.yaml",
      "mode: separate-outputs\ninscriptions:\n- file: inscription.txt\n  destination: bc1qw508d6qejxtdg4y5r3zarvary0c5xw7kv8f3t4\n- file: tulip.png\n- file: meow.wav\n  destination: bc1pxwww0ct9ue7e8tdnlmug5m2tamfn7q06sahstg39ys4c9f3340qqxrdu9k\n"
    )
    .bitcoin_rpc_server(&bitcoin_rpc_server)
    .ord_rpc_server(&ord_rpc_server)
    .run_and_deserialize_output::<Inscribe>();

  bitcoin_rpc_server.mine_blocks(1);

  assert_eq!(bitcoin_rpc_server.descriptors().len(), 3);

  ord_rpc_server.assert_response_regex(
    format!("/inscription/{}", output.inscriptions[0].id),
    ".*
  <dt>address</dt>
  <dd class=monospace>bc1qw508d6qejxtdg4y5r3zarvary0c5xw7kv8f3t4</dd>.*",
  );

  ord_rpc_server.assert_response_regex(
    format!("/inscription/{}", output.inscriptions[1].id),
    format!(
      ".*
  <dt>address</dt>
  <dd class=monospace>{}</dd>.*",
      bitcoin_rpc_server.change_addresses()[0]
    ),
  );

  ord_rpc_server.assert_response_regex(
    format!("/inscription/{}", output.inscriptions[2].id),
    ".*
  <dt>address</dt>
  <dd class=monospace>bc1pxwww0ct9ue7e8tdnlmug5m2tamfn7q06sahstg39ys4c9f3340qqxrdu9k</dd>.*",
  );
}

#[test]
fn batch_same_sat() {
  let bitcoin_rpc_server = test_bitcoincore_rpc::spawn();

  let ord_rpc_server = TestServer::spawn_with_server_args(&bitcoin_rpc_server, &[], &[]);

  create_wallet(&bitcoin_rpc_server, &ord_rpc_server);

  bitcoin_rpc_server.mine_blocks(1);

  let output = CommandBuilder::new("wallet inscribe --fee-rate 1 --batch batch.yaml")
    .write("inscription.txt", "Hello World")
    .write("tulip.png", [0; 555])
    .write("meow.wav", [0; 2048])
    .write(
      "batch.yaml",
      "mode: same-sat\ninscriptions:\n- file: inscription.txt\n- file: tulip.png\n- file: meow.wav\n"
    )
    .bitcoin_rpc_server(&bitcoin_rpc_server)
    .ord_rpc_server(&ord_rpc_server)
    .run_and_deserialize_output::<Inscribe>();

  assert_eq!(
    output.inscriptions[0].location,
    output.inscriptions[1].location
  );
  assert_eq!(
    output.inscriptions[1].location,
    output.inscriptions[2].location
  );

  bitcoin_rpc_server.mine_blocks(1);

  let outpoint = output.inscriptions[0].location.outpoint;

  ord_rpc_server.assert_response_regex(
    format!("/inscription/{}", output.inscriptions[0].id),
    format!(
      r".*<dt>location</dt>.*<dd class=monospace>{}:0</dd>.*",
      outpoint
    ),
  );

  ord_rpc_server.assert_response_regex(
    format!("/inscription/{}", output.inscriptions[1].id),
    format!(
      r".*<dt>location</dt>.*<dd class=monospace>{}:0</dd>.*",
      outpoint
    ),
  );

  ord_rpc_server.assert_response_regex(
    format!("/inscription/{}", output.inscriptions[2].id),
    format!(
      r".*<dt>location</dt>.*<dd class=monospace>{}:0</dd>.*",
      outpoint
    ),
  );

  ord_rpc_server.assert_response_regex(
    format!("/output/{}", output.inscriptions[0].location.outpoint),
    format!(r".*<a href=/inscription/{}>.*</a>.*<a href=/inscription/{}>.*</a>.*<a href=/inscription/{}>.*</a>.*", output.inscriptions[0].id, output.inscriptions[1].id, output.inscriptions[2].id),
  );
}

#[test]
fn batch_same_sat_with_parent() {
  let bitcoin_rpc_server = test_bitcoincore_rpc::spawn();

  let ord_rpc_server = TestServer::spawn_with_server_args(&bitcoin_rpc_server, &[], &[]);

  create_wallet(&bitcoin_rpc_server, &ord_rpc_server);

  bitcoin_rpc_server.mine_blocks(1);

  let parent_output = CommandBuilder::new("wallet inscribe --fee-rate 5.0 --file parent.png")
    .write("parent.png", [1; 520])
    .bitcoin_rpc_server(&bitcoin_rpc_server)
    .ord_rpc_server(&ord_rpc_server)
    .run_and_deserialize_output::<Inscribe>();

  bitcoin_rpc_server.mine_blocks(1);

  let parent_id = parent_output.inscriptions[0].id;

  let output = CommandBuilder::new("wallet inscribe --fee-rate 1 --batch batch.yaml")
    .write("inscription.txt", "Hello World")
    .write("tulip.png", [0; 555])
    .write("meow.wav", [0; 2048])
    .write(
      "batch.yaml",
      format!("mode: same-sat\nparent: {parent_id}\ninscriptions:\n- file: inscription.txt\n- file: tulip.png\n- file: meow.wav\n")
    )
    .bitcoin_rpc_server(&bitcoin_rpc_server)
    .ord_rpc_server(&ord_rpc_server)
    .run_and_deserialize_output::<Inscribe>();

  assert_eq!(
    output.inscriptions[0].location,
    output.inscriptions[1].location
  );
  assert_eq!(
    output.inscriptions[1].location,
    output.inscriptions[2].location
  );

  bitcoin_rpc_server.mine_blocks(1);

  let txid = output.inscriptions[0].location.outpoint.txid;

  ord_rpc_server.assert_response_regex(
    format!("/inscription/{}", parent_id),
    format!(
      r".*<dt>location</dt>.*<dd class=monospace>{}:0:0</dd>.*",
      txid
    ),
  );

  ord_rpc_server.assert_response_regex(
    format!("/inscription/{}", output.inscriptions[0].id),
    format!(
      r".*<dt>location</dt>.*<dd class=monospace>{}:1:0</dd>.*",
      txid
    ),
  );

  ord_rpc_server.assert_response_regex(
    format!("/inscription/{}", output.inscriptions[1].id),
    format!(
      r".*<dt>location</dt>.*<dd class=monospace>{}:1:0</dd>.*",
      txid
    ),
  );

  ord_rpc_server.assert_response_regex(
    format!("/inscription/{}", output.inscriptions[2].id),
    format!(
      r".*<dt>location</dt>.*<dd class=monospace>{}:1:0</dd>.*",
      txid
    ),
  );

  ord_rpc_server.assert_response_regex(
    format!("/output/{}", output.inscriptions[0].location.outpoint),
    format!(r".*<a href=/inscription/{}>.*</a>.*<a href=/inscription/{}>.*</a>.*<a href=/inscription/{}>.*</a>.*", output.inscriptions[0].id, output.inscriptions[1].id, output.inscriptions[2].id),
  );
}

#[test]
fn batch_same_sat_with_satpoint_and_reinscription() {
  let bitcoin_rpc_server = test_bitcoincore_rpc::spawn();

  let ord_rpc_server = TestServer::spawn_with_server_args(&bitcoin_rpc_server, &[], &[]);

  create_wallet(&bitcoin_rpc_server, &ord_rpc_server);

  bitcoin_rpc_server.mine_blocks(1);

  let output = CommandBuilder::new("wallet inscribe --fee-rate 5.0 --file parent.png")
    .write("parent.png", [1; 520])
    .bitcoin_rpc_server(&bitcoin_rpc_server)
    .ord_rpc_server(&ord_rpc_server)
    .run_and_deserialize_output::<Inscribe>();

  bitcoin_rpc_server.mine_blocks(1);

  let inscription_id = output.inscriptions[0].id;
  let satpoint = output.inscriptions[0].location;

  CommandBuilder::new("wallet inscribe --fee-rate 1 --batch batch.yaml")
    .write("inscription.txt", "Hello World")
    .write("tulip.png", [0; 555])
    .write("meow.wav", [0; 2048])
    .write(
      "batch.yaml",
      format!("mode: same-sat\nsatpoint: {}\ninscriptions:\n- file: inscription.txt\n- file: tulip.png\n- file: meow.wav\n", satpoint)
    )
    .bitcoin_rpc_server(&bitcoin_rpc_server)
    .ord_rpc_server(&ord_rpc_server)
    .expected_exit_code(1)
    .stderr_regex(".*error: sat at .*:0:0 already inscribed.*")
    .run_and_extract_stdout();

  let output = CommandBuilder::new("wallet inscribe --fee-rate 1 --batch batch.yaml")
    .write("inscription.txt", "Hello World")
    .write("tulip.png", [0; 555])
    .write("meow.wav", [0; 2048])
    .write(
      "batch.yaml",
      format!("mode: same-sat\nsatpoint: {}\nreinscribe: true\ninscriptions:\n- file: inscription.txt\n- file: tulip.png\n- file: meow.wav\n", satpoint)
    )
    .bitcoin_rpc_server(&bitcoin_rpc_server)
    .ord_rpc_server(&ord_rpc_server)
    .run_and_deserialize_output::<Inscribe>();

  assert_eq!(
    output.inscriptions[0].location,
    output.inscriptions[1].location
  );
  assert_eq!(
    output.inscriptions[1].location,
    output.inscriptions[2].location
  );

  bitcoin_rpc_server.mine_blocks(1);

  let outpoint = output.inscriptions[0].location.outpoint;

  ord_rpc_server.assert_response_regex(
    format!("/inscription/{}", inscription_id),
    format!(
      r".*<dt>location</dt>.*<dd class=monospace>{}:0</dd>.*",
      outpoint
    ),
  );

  ord_rpc_server.assert_response_regex(
    format!("/inscription/{}", output.inscriptions[0].id),
    format!(
      r".*<dt>location</dt>.*<dd class=monospace>{}:0</dd>.*",
      outpoint
    ),
  );

  ord_rpc_server.assert_response_regex(
    format!("/inscription/{}", output.inscriptions[1].id),
    format!(
      r".*<dt>location</dt>.*<dd class=monospace>{}:0</dd>.*",
      outpoint
    ),
  );

  ord_rpc_server.assert_response_regex(
    format!("/inscription/{}", output.inscriptions[2].id),
    format!(
      r".*<dt>location</dt>.*<dd class=monospace>{}:0</dd>.*",
      outpoint
    ),
  );

  ord_rpc_server.assert_response_regex(
    format!("/output/{}", output.inscriptions[0].location.outpoint),
    format!(r".*<a href=/inscription/{}>.*</a>.*<a href=/inscription/{}>.*</a>.*<a href=/inscription/{}>.*</a>.*<a href=/inscription/{}>.*</a>.*", inscription_id, output.inscriptions[0].id, output.inscriptions[1].id, output.inscriptions[2].id),
  );
}

#[test]
fn inscribe_with_sat_arg() {
  let bitcoin_rpc_server = test_bitcoincore_rpc::spawn();

  let ord_rpc_server =
    TestServer::spawn_with_server_args(&bitcoin_rpc_server, &["--index-sats"], &[]);

  create_wallet(&bitcoin_rpc_server, &ord_rpc_server);

  bitcoin_rpc_server.mine_blocks(2);

  let Inscribe { inscriptions, .. } = CommandBuilder::new(
    "--index-sats wallet inscribe --file foo.txt --sat 5010000000 --fee-rate 1",
  )
  .write("foo.txt", "FOO")
  .bitcoin_rpc_server(&bitcoin_rpc_server)
  .ord_rpc_server(&ord_rpc_server)
  .run_and_deserialize_output();

  let inscription = inscriptions[0].id;

  bitcoin_rpc_server.mine_blocks(1);

  ord_rpc_server.assert_response_regex(
    "/sat/5010000000",
    format!(".*<a href=/inscription/{inscription}>.*"),
  );

  ord_rpc_server.assert_response_regex(format!("/content/{inscription}",), "FOO");
}

#[test]
fn inscribe_with_sat_arg_fails_if_no_index_or_not_found() {
  let bitcoin_rpc_server = test_bitcoincore_rpc::spawn();

  let ord_rpc_server = TestServer::spawn_with_server_args(&bitcoin_rpc_server, &[], &[]);

  create_wallet(&bitcoin_rpc_server, &ord_rpc_server);

  CommandBuilder::new("wallet inscribe --file foo.txt --sat 5010000000 --fee-rate 1")
    .write("foo.txt", "FOO")
    .bitcoin_rpc_server(&bitcoin_rpc_server)
    .ord_rpc_server(&ord_rpc_server)
    .expected_exit_code(1)
    .expected_stderr("error: ord index must be built with `--index-sats` to use `--sat`\n")
    .run_and_extract_stdout();

  CommandBuilder::new("--index-sats wallet inscribe --sat 5000000000 --file foo.txt --fee-rate 1")
    .write("foo.txt", "FOO")
    .bitcoin_rpc_server(&bitcoin_rpc_server)
    .ord_rpc_server(&TestServer::spawn_with_server_args(
      &bitcoin_rpc_server,
      &["--index-sats"],
      &[],
    ))
    .expected_exit_code(1)
    .expected_stderr("error: could not find sat `5000000000` in wallet outputs\n")
    .run_and_extract_stdout();
}

#[test]
fn batch_inscribe_with_sat_argument_with_parent() {
  let bitcoin_rpc_server = test_bitcoincore_rpc::spawn();

  let ord_rpc_server =
    TestServer::spawn_with_server_args(&bitcoin_rpc_server, &["--index-sats"], &[]);

  create_wallet(&bitcoin_rpc_server, &ord_rpc_server);

  bitcoin_rpc_server.mine_blocks(1);

  let parent_output =
    CommandBuilder::new("--index-sats wallet inscribe --fee-rate 5.0 --file parent.png")
      .write("parent.png", [1; 520])
      .bitcoin_rpc_server(&bitcoin_rpc_server)
      .ord_rpc_server(&ord_rpc_server)
      .run_and_deserialize_output::<Inscribe>();

  bitcoin_rpc_server.mine_blocks(1);

  assert_eq!(bitcoin_rpc_server.descriptors().len(), 3);

  let parent_id = parent_output.inscriptions[0].id;

  let output = CommandBuilder::new("--index-sats wallet inscribe --fee-rate 1 --batch batch.yaml")
    .write("inscription.txt", "Hello World")
    .write("tulip.png", [0; 555])
    .write("meow.wav", [0; 2048])
    .write(
      "batch.yaml",
      format!("parent: {parent_id}\nmode: same-sat\nsat: 5000111111\ninscriptions:\n- file: inscription.txt\n- file: tulip.png\n- file: meow.wav\n")
    )
    .bitcoin_rpc_server(&bitcoin_rpc_server)
    .ord_rpc_server(&ord_rpc_server)
    .run_and_deserialize_output::<Inscribe>();

  bitcoin_rpc_server.mine_blocks(1);

  ord_rpc_server.assert_response_regex(
    "/sat/5000111111",
    format!(
      ".*<a href=/inscription/{}>.*<a href=/inscription/{}>.*<a href=/inscription/{}>.*",
      output.inscriptions[0].id, output.inscriptions[1].id, output.inscriptions[2].id
    ),
  );
}

#[test]
fn batch_inscribe_with_sat_arg_fails_if_wrong_mode() {
  let bitcoin_rpc_server = test_bitcoincore_rpc::spawn();

  let ord_rpc_server = TestServer::spawn_with_server_args(&bitcoin_rpc_server, &[], &[]);

  create_wallet(&bitcoin_rpc_server, &ord_rpc_server);

  bitcoin_rpc_server.mine_blocks(1);

  CommandBuilder::new("wallet inscribe --fee-rate 1 --batch batch.yaml")
    .write("inscription.txt", "Hello World")
    .write("tulip.png", [0; 555])
    .write("meow.wav", [0; 2048])
    .write(
      "batch.yaml",
      "mode: shared-output\nsat: 5000111111\ninscriptions:\n- file: inscription.txt\n- file: tulip.png\n- file: meow.wav\n"
    )
    .bitcoin_rpc_server(&bitcoin_rpc_server)
    .ord_rpc_server(&ord_rpc_server)
    .expected_exit_code(1)
    .expected_stderr("error: neither `sat` nor `satpoint` can be set in `same-sat` mode\n")
    .run_and_extract_stdout();
}

#[test]
fn batch_inscribe_with_satpoint() {
  let bitcoin_rpc_server = test_bitcoincore_rpc::spawn();

  let ord_rpc_server =
    TestServer::spawn_with_server_args(&bitcoin_rpc_server, &["--index-sats"], &[]);

  create_wallet(&bitcoin_rpc_server, &ord_rpc_server);

  let txid = bitcoin_rpc_server.mine_blocks(1)[0].txdata[0].txid();

  let output = CommandBuilder::new("wallet inscribe --fee-rate 1 --batch batch.yaml")
    .write("inscription.txt", "Hello World")
    .write("tulip.png", [0; 555])
    .write("meow.wav", [0; 2048])
    .write(
      "batch.yaml",
      format!("mode: same-sat\nsatpoint: {txid}:0:55555\ninscriptions:\n- file: inscription.txt\n- file: tulip.png\n- file: meow.wav\n", )
    )
    .bitcoin_rpc_server(&bitcoin_rpc_server)
    .ord_rpc_server(&ord_rpc_server)
    .run_and_deserialize_output::<Inscribe>();

  bitcoin_rpc_server.mine_blocks(1);

  ord_rpc_server.assert_response_regex(
    "/sat/5000055555",
    format!(
      ".*<a href=/inscription/{}>.*<a href=/inscription/{}>.*<a href=/inscription/{}>.*",
      output.inscriptions[0].id, output.inscriptions[1].id, output.inscriptions[2].id
    ),
  );
}

#[test]
fn batch_inscribe_with_fee_rate() {
  let bitcoin_rpc_server = test_bitcoincore_rpc::spawn();

  let ord_rpc_server =
    TestServer::spawn_with_server_args(&bitcoin_rpc_server, &["--index-sats"], &[]);

  create_wallet(&bitcoin_rpc_server, &ord_rpc_server);

  bitcoin_rpc_server.mine_blocks(2);

  let set_fee_rate = 1.0;

  let output = CommandBuilder::new(format!("--index-sats wallet inscribe --fee-rate {set_fee_rate} --batch batch.yaml"))
    .write("inscription.txt", "Hello World")
    .write("tulip.png", [0; 555])
    .write("meow.wav", [0; 2048])
    .write(
      "batch.yaml",
      "mode: same-sat\nsat: 5000111111\ninscriptions:\n- file: inscription.txt\n- file: tulip.png\n- file: meow.wav\n"
    )
    .bitcoin_rpc_server(&bitcoin_rpc_server)
    .ord_rpc_server(&ord_rpc_server)
    .run_and_deserialize_output::<Inscribe>();

  let commit_tx = &bitcoin_rpc_server.mempool()[0];
  let mut fee = 0;
  for input in &commit_tx.input {
    fee += bitcoin_rpc_server
      .get_utxo_amount(&input.previous_output)
      .unwrap()
      .to_sat();
  }
  for output in &commit_tx.output {
    fee -= output.value;
  }
  let fee_rate = fee as f64 / commit_tx.vsize() as f64;
  pretty_assert_eq!(fee_rate, set_fee_rate);

  let reveal_tx = &bitcoin_rpc_server.mempool()[1];
  let mut fee = 0;
  for input in &reveal_tx.input {
    fee += &commit_tx.output[input.previous_output.vout as usize].value;
  }
  for output in &reveal_tx.output {
    fee -= output.value;
  }
  let fee_rate = fee as f64 / reveal_tx.vsize() as f64;
  pretty_assert_eq!(fee_rate, set_fee_rate);

  assert_eq!(
    ord::FeeRate::try_from(set_fee_rate)
      .unwrap()
      .fee(commit_tx.vsize() + reveal_tx.vsize())
      .to_sat(),
    output.total_fees
  );
}

#[test]
fn server_can_decompress_brotli() {
  let bitcoin_rpc_server = test_bitcoincore_rpc::spawn();

  let ord_rpc_server = TestServer::spawn_with_server_args(&bitcoin_rpc_server, &[], &[]);

  create_wallet(&bitcoin_rpc_server, &ord_rpc_server);

  bitcoin_rpc_server.mine_blocks(1);

  let Inscribe { inscriptions, .. } =
    CommandBuilder::new("wallet inscribe --compress --file foo.txt --fee-rate 1".to_string())
      .write("foo.txt", [0; 350_000])
      .bitcoin_rpc_server(&bitcoin_rpc_server)
      .ord_rpc_server(&ord_rpc_server)
      .run_and_deserialize_output();

  let inscription = inscriptions[0].id;

  bitcoin_rpc_server.mine_blocks(1);

  ord_rpc_server.sync_server();

  let client = reqwest::blocking::Client::builder()
    .brotli(false)
    .build()
    .unwrap();

  let response = client
    .get(
      ord_rpc_server
        .url()
        .join(format!("/content/{inscription}",).as_ref())
        .unwrap(),
    )
    .send()
    .unwrap();

  assert_eq!(response.status(), StatusCode::NOT_ACCEPTABLE);

  let test_server = TestServer::spawn_with_server_args(&bitcoin_rpc_server, &[], &["--decompress"]);

  test_server.sync_server();

  let client = reqwest::blocking::Client::builder()
    .brotli(false)
    .build()
    .unwrap();

  let response = client
    .get(
      test_server
        .url()
        .join(format!("/content/{inscription}",).as_ref())
        .unwrap(),
    )
    .send()
    .unwrap();

  assert_eq!(response.status(), StatusCode::OK);
  assert_eq!(response.bytes().unwrap().deref(), [0; 350_000]);
}

#[test]
fn file_inscribe_with_delegate_inscription() {
  let bitcoin_rpc_server = test_bitcoincore_rpc::spawn();

  let ord_rpc_server = TestServer::spawn_with_server_args(&bitcoin_rpc_server, &[], &[]);

  create_wallet(&bitcoin_rpc_server, &ord_rpc_server);

  bitcoin_rpc_server.mine_blocks(1);

  let (delegate, _) = inscribe(&bitcoin_rpc_server, &ord_rpc_server);

  let inscribe = CommandBuilder::new(format!(
    "wallet inscribe --fee-rate 1.0 --delegate {delegate} --file inscription.txt"
  ))
  .write("inscription.txt", "INSCRIPTION")
  .bitcoin_rpc_server(&bitcoin_rpc_server)
  .ord_rpc_server(&ord_rpc_server)
  .run_and_deserialize_output::<Inscribe>();

  bitcoin_rpc_server.mine_blocks(1);

  ord_rpc_server.assert_response_regex(
    format!("/inscription/{}", inscribe.inscriptions[0].id),
    format!(r#".*<dt>delegate</dt>\s*<dd><a href=/inscription/{delegate}>{delegate}</a></dd>.*"#,),
  );

  ord_rpc_server.assert_response(format!("/content/{}", inscribe.inscriptions[0].id), "FOO");
}

#[test]
fn file_inscribe_with_non_existent_delegate_inscription() {
  let bitcoin_rpc_server = test_bitcoincore_rpc::spawn();

  let ord_rpc_server = TestServer::spawn_with_server_args(&bitcoin_rpc_server, &[], &[]);

  create_wallet(&bitcoin_rpc_server, &ord_rpc_server);

  bitcoin_rpc_server.mine_blocks(1);

  let delegate = "0000000000000000000000000000000000000000000000000000000000000000i0";

  CommandBuilder::new(format!(
    "wallet inscribe --fee-rate 1.0 --delegate {delegate} --file child.png"
  ))
  .write("child.png", [1; 520])
  .bitcoin_rpc_server(&bitcoin_rpc_server)
  .ord_rpc_server(&ord_rpc_server)
  .expected_stderr(format!("error: delegate {delegate} does not exist\n"))
  .expected_exit_code(1)
  .run_and_extract_stdout();
}

#[test]
fn batch_inscribe_with_delegate_inscription() {
  let bitcoin_rpc_server = test_bitcoincore_rpc::spawn();

  let ord_rpc_server = TestServer::spawn_with_server_args(&bitcoin_rpc_server, &[], &[]);

  create_wallet(&bitcoin_rpc_server, &ord_rpc_server);

  bitcoin_rpc_server.mine_blocks(1);

  let (delegate, _) = inscribe(&bitcoin_rpc_server, &ord_rpc_server);

  let inscribe = CommandBuilder::new("wallet inscribe --fee-rate 1.0 --batch batch.yaml")
    .write("inscription.txt", "INSCRIPTION")
    .write(
      "batch.yaml",
      format!(
        "mode: shared-output
inscriptions:
- delegate: {delegate}
  file: inscription.txt
"
      ),
    )
    .bitcoin_rpc_server(&bitcoin_rpc_server)
    .ord_rpc_server(&ord_rpc_server)
    .run_and_deserialize_output::<Inscribe>();

  bitcoin_rpc_server.mine_blocks(1);

  ord_rpc_server.assert_response_regex(
    format!("/inscription/{}", inscribe.inscriptions[0].id),
    format!(r#".*<dt>delegate</dt>\s*<dd><a href=/inscription/{delegate}>{delegate}</a></dd>.*"#,),
  );

  ord_rpc_server.assert_response(format!("/content/{}", inscribe.inscriptions[0].id), "FOO");
}

#[test]
fn batch_inscribe_with_non_existent_delegate_inscription() {
  let bitcoin_rpc_server = test_bitcoincore_rpc::spawn();

  let ord_rpc_server = TestServer::spawn_with_server_args(&bitcoin_rpc_server, &[], &[]);

  create_wallet(&bitcoin_rpc_server, &ord_rpc_server);

  bitcoin_rpc_server.mine_blocks(1);

  let delegate = "0000000000000000000000000000000000000000000000000000000000000000i0";

  CommandBuilder::new("wallet inscribe --fee-rate 1.0 --batch batch.yaml")
    .write("hello.txt", "Hello, world!")
    .write(
      "batch.yaml",
      format!(
        "mode: shared-output
inscriptions:
- delegate: {delegate}
  file: hello.txt
"
      ),
    )
    .bitcoin_rpc_server(&bitcoin_rpc_server)
    .ord_rpc_server(&ord_rpc_server)
    .expected_stderr(format!("error: delegate {delegate} does not exist\n"))
    .expected_exit_code(1)
    .run_and_extract_stdout();
}

<<<<<<< HEAD
// #[test]
// fn batch_inscribe_with_satpoints_with_parent() {
//   let bitcoin_rpc_server = test_bitcoincore_rpc::spawn();

//   let ord_rpc_server =
//     TestServer::spawn_with_server_args(&bitcoin_rpc_server, &["--index-sats"], &[]);

//   create_wallet(&bitcoin_rpc_server, &ord_rpc_server);

//   bitcoin_rpc_server.mine_blocks(1);

//   let parent_output =
//     CommandBuilder::new("--index-sats wallet inscribe --fee-rate 5.0 --file parent.png")
//       .write("parent.png", [1; 520])
//       .bitcoin_rpc_server(&bitcoin_rpc_server)
//       .ord_rpc_server(&ord_rpc_server)
//       .run_and_deserialize_output::<Inscribe>();

//   bitcoin_rpc_server.mine_blocks(1);

//   let txids = bitcoin_rpc_server
//     .mine_blocks(3)
//     .iter()
//     .map(|block| block.txdata[0].txid())
//     .collect::<Vec<Txid>>();

//   let satpoint_1 = SatPoint {
//     outpoint: OutPoint {
//       txid: txids[0],
//       vout: 0,
//     },
//     offset: 0,
//   };

//   let satpoint_2 = SatPoint {
//     outpoint: OutPoint {
//       txid: txids[1],
//       vout: 0,
//     },
//     offset: 0,
//   };

//   let satpoint_3 = SatPoint {
//     outpoint: OutPoint {
//       txid: txids[2],
//       vout: 0,
//     },
//     offset: 0,
//   };

//   let sat_1 = serde_json::from_str::<api::Output>(
//     &ord_rpc_server
//       .json_request(format!("/output/{}", satpoint_1.outpoint))
//       .text()
//       .unwrap(),
//   )
//   .unwrap()
//   .sat_ranges
//   .unwrap()[0]
//     .0;

//   let sat_2 = serde_json::from_str::<api::Output>(
//     &ord_rpc_server
//       .json_request(format!("/output/{}", satpoint_2.outpoint))
//       .text()
//       .unwrap(),
//   )
//   .unwrap()
//   .sat_ranges
//   .unwrap()[0]
//     .0;

//   let sat_3 = serde_json::from_str::<api::Output>(
//     &ord_rpc_server
//       .json_request(format!("/output/{}", satpoint_3.outpoint))
//       .text()
//       .unwrap(),
//   )
//   .unwrap()
//   .sat_ranges
//   .unwrap()[0]
//     .0;

//   let parent_id = parent_output.inscriptions[0].id;

//   let output = CommandBuilder::new("--index-sats wallet inscribe --fee-rate 1 --batch batch.yaml")
//     .write("inscription.txt", "Hello World")
//     .write("tulip.png", [0; 555])
//     .write("meow.wav", [0; 2048])
//     .write(
//       "batch.yaml",
//       format!(
//         r#"
// mode: satpoints
// parent: {parent_id}
// inscriptions:
// - file: inscription.txt
//   satpoint: {}
// - file: tulip.png
//   satpoint: {}
// - file: meow.wav
//   satpoint: {}
// "#,
//         satpoint_1, satpoint_2, satpoint_3
//       ),
//     )
//     .bitcoin_rpc_server(&bitcoin_rpc_server)
//     .ord_rpc_server(&ord_rpc_server)
//     .run_and_deserialize_output::<Inscribe>();

//   bitcoin_rpc_server.mine_blocks(1);

//   ord_rpc_server.assert_response_regex(
//     format!("/inscription/{}", parent_id),
//     format!(
//       r".*<dt>location</dt>.*<dd class=monospace>{}:0:0</dd>.*",
//       output.reveal
//     ),
//   );

//   for inscription in &output.inscriptions {
//     assert_eq!(inscription.location.offset, 0);
//   }

//   let outpoints = output
//     .inscriptions
//     .iter()
//     .map(|inscription| inscription.location.outpoint)
//     .collect::<Vec<OutPoint>>();

//   assert_eq!(outpoints.len(), output.inscriptions.len());

//   let inscription_1 = output.inscriptions[0];
//   let inscription_2 = output.inscriptions[1];
//   let inscription_3 = output.inscriptions[2];

//   ord_rpc_server.assert_response_regex(
//     format!("/inscription/{}", inscription_1.id),
//     format!(r".*<dt>parent</dt>\s*<dd>.*{parent_id}.*</dd>.*<dt>output value</dt>.*<dd>{}</dd>.*<dt>sat</dt>.*<dd>.*{}.*</dd>.*<dt>location</dt>.*<dd class=monospace>{}</dd>.*",
//       50 * COIN_VALUE,
//       sat_1,
//       inscription_1.location,
//     ),
//   );

//   ord_rpc_server.assert_response_regex(
//       format!("/inscription/{}", inscription_2.id),
//       format!(r".*<dt>parent</dt>\s*<dd>.*{parent_id}.*</dd>.*<dt>output value</dt>.*<dd>{}</dd>.*<dt>sat</dt>.*<dd>.*{}.*</dd>.*<dt>location</dt>.*<dd class=monospace>{}</dd>.*",
//          50 * COIN_VALUE,
//          sat_2,
//          inscription_2.location
//       ),
//     );

//   ord_rpc_server.assert_response_regex(
//       format!("/inscription/{}", inscription_3.id),
//       format!(r".*<dt>parent</dt>\s*<dd>.*{parent_id}.*</dd>.*<dt>output value</dt>.*<dd>{}</dd>.*<dt>sat</dt>.*<dd>.*{}.*</dd>.*<dt>location</dt>.*<dd class=monospace>{}</dd>.*",
//         50 * COIN_VALUE,
//         sat_3,
//         inscription_3.location
//       ),
//     );
// }
=======
#[test]
fn batch_inscribe_with_satpoints_with_parent() {
  let bitcoin_rpc_server = test_bitcoincore_rpc::spawn();

  let ord_rpc_server =
    TestServer::spawn_with_server_args(&bitcoin_rpc_server, &["--index-sats"], &[]);

  create_wallet(&bitcoin_rpc_server, &ord_rpc_server);

  bitcoin_rpc_server.mine_blocks(1);

  let parent_output =
    CommandBuilder::new("--index-sats wallet inscribe --fee-rate 5.0 --file parent.png")
      .write("parent.png", [1; 520])
      .bitcoin_rpc_server(&bitcoin_rpc_server)
      .ord_rpc_server(&ord_rpc_server)
      .run_and_deserialize_output::<Inscribe>();

  bitcoin_rpc_server.mine_blocks(1);

  let txids = bitcoin_rpc_server
    .mine_blocks(3)
    .iter()
    .map(|block| block.txdata[0].txid())
    .collect::<Vec<Txid>>();

  let satpoint_1 = SatPoint {
    outpoint: OutPoint {
      txid: txids[0],
      vout: 0,
    },
    offset: 0,
  };

  let satpoint_2 = SatPoint {
    outpoint: OutPoint {
      txid: txids[1],
      vout: 0,
    },
    offset: 0,
  };

  let satpoint_3 = SatPoint {
    outpoint: OutPoint {
      txid: txids[2],
      vout: 0,
    },
    offset: 0,
  };

  let sat_1 = serde_json::from_str::<api::Output>(
    &ord_rpc_server
      .json_request(format!("/output/{}", satpoint_1.outpoint))
      .text()
      .unwrap(),
  )
  .unwrap()
  .sat_ranges
  .unwrap()[0]
    .0;

  let sat_2 = serde_json::from_str::<api::Output>(
    &ord_rpc_server
      .json_request(format!("/output/{}", satpoint_2.outpoint))
      .text()
      .unwrap(),
  )
  .unwrap()
  .sat_ranges
  .unwrap()[0]
    .0;

  let sat_3 = serde_json::from_str::<api::Output>(
    &ord_rpc_server
      .json_request(format!("/output/{}", satpoint_3.outpoint))
      .text()
      .unwrap(),
  )
  .unwrap()
  .sat_ranges
  .unwrap()[0]
    .0;

  let parent_id = parent_output.inscriptions[0].id;

  let output = CommandBuilder::new("--index-sats wallet inscribe --fee-rate 1 --batch batch.yaml")
    .write("inscription.txt", "Hello World")
    .write("tulip.png", [0; 555])
    .write("meow.wav", [0; 2048])
    .write(
      "batch.yaml",
      format!(
        r#"
mode: satpoints
parent: {parent_id}
inscriptions:
- file: inscription.txt
  satpoint: {}
- file: tulip.png
  satpoint: {}
- file: meow.wav
  satpoint: {}
"#,
        satpoint_1, satpoint_2, satpoint_3
      ),
    )
    .bitcoin_rpc_server(&bitcoin_rpc_server)
    .ord_rpc_server(&ord_rpc_server)
    .run_and_deserialize_output::<Inscribe>();

  bitcoin_rpc_server.mine_blocks(1);

  ord_rpc_server.assert_response_regex(
    format!("/inscription/{}", parent_id),
    format!(
      r".*<dt>location</dt>.*<dd class=monospace>{}:0:0</dd>.*",
      output.reveal
    ),
  );

  for inscription in &output.inscriptions {
    assert_eq!(inscription.location.offset, 0);
  }

  let outpoints = output
    .inscriptions
    .iter()
    .map(|inscription| inscription.location.outpoint)
    .collect::<Vec<OutPoint>>();

  assert_eq!(outpoints.len(), output.inscriptions.len());

  let inscription_1 = output.inscriptions[0];
  let inscription_2 = output.inscriptions[1];
  let inscription_3 = output.inscriptions[2];

  ord_rpc_server.assert_response_regex(
    format!("/inscription/{}", inscription_1.id),
    format!(r".*<dt>parent</dt>\s*<dd>.*{parent_id}.*</dd>.*<dt>value</dt>.*<dd>{}</dd>.*<dt>sat</dt>.*<dd>.*{}.*</dd>.*<dt>location</dt>.*<dd class=monospace>{}</dd>.*",
      50 * COIN_VALUE,
      sat_1,
      inscription_1.location,
    ),
  );

  ord_rpc_server.assert_response_regex(
      format!("/inscription/{}", inscription_2.id),
      format!(r".*<dt>parent</dt>\s*<dd>.*{parent_id}.*</dd>.*<dt>value</dt>.*<dd>{}</dd>.*<dt>sat</dt>.*<dd>.*{}.*</dd>.*<dt>location</dt>.*<dd class=monospace>{}</dd>.*",
         50 * COIN_VALUE,
         sat_2,
         inscription_2.location
      ),
    );

  ord_rpc_server.assert_response_regex(
      format!("/inscription/{}", inscription_3.id),
      format!(r".*<dt>parent</dt>\s*<dd>.*{parent_id}.*</dd>.*<dt>value</dt>.*<dd>{}</dd>.*<dt>sat</dt>.*<dd>.*{}.*</dd>.*<dt>location</dt>.*<dd class=monospace>{}</dd>.*",
        50 * COIN_VALUE,
        sat_3,
        inscription_3.location
      ),
    );
}
>>>>>>> 2badb82a

#[test]
fn batch_inscribe_with_satpoints_with_different_sizes() {
  let bitcoin_rpc_server = test_bitcoincore_rpc::spawn();

  let ord_rpc_server =
    TestServer::spawn_with_server_args(&bitcoin_rpc_server, &["--index-sats"], &[]);

  create_wallet(&bitcoin_rpc_server, &ord_rpc_server);

  bitcoin_rpc_server.mine_blocks(3);

  let outpoint_1 = OutPoint {
    txid: CommandBuilder::new(
      "--index-sats wallet send --fee-rate 1 bc1qw508d6qejxtdg4y5r3zarvary0c5xw7kv8f3t4 25btc",
    )
    .bitcoin_rpc_server(&bitcoin_rpc_server)
    .ord_rpc_server(&ord_rpc_server)
    .stdout_regex(r".*")
    .run_and_deserialize_output::<send::Output>()
    .txid,
    vout: 0,
  };

  bitcoin_rpc_server.mine_blocks(1);

  let outpoint_2 = OutPoint {
    txid: CommandBuilder::new(
      "--index-sats wallet send --fee-rate 1 bc1qw508d6qejxtdg4y5r3zarvary0c5xw7kv8f3t4 1btc",
    )
    .bitcoin_rpc_server(&bitcoin_rpc_server)
    .ord_rpc_server(&ord_rpc_server)
    .stdout_regex(r".*")
    .run_and_deserialize_output::<send::Output>()
    .txid,
    vout: 0,
  };

  bitcoin_rpc_server.mine_blocks(1);

  let outpoint_3 = OutPoint {
    txid: CommandBuilder::new(
      "--index-sats wallet send --fee-rate 1 bc1qw508d6qejxtdg4y5r3zarvary0c5xw7kv8f3t4 3btc",
    )
    .bitcoin_rpc_server(&bitcoin_rpc_server)
    .ord_rpc_server(&ord_rpc_server)
    .stdout_regex(r".*")
    .run_and_deserialize_output::<send::Output>()
    .txid,
    vout: 0,
  };

  bitcoin_rpc_server.mine_blocks(1);

  let satpoint_1 = SatPoint {
    outpoint: outpoint_1,
    offset: 0,
  };

  let satpoint_2 = SatPoint {
    outpoint: outpoint_2,
    offset: 0,
  };

  let satpoint_3 = SatPoint {
    outpoint: outpoint_3,
    offset: 0,
  };

  let output_1 = serde_json::from_str::<api::Output>(
    &ord_rpc_server
      .json_request(format!("/output/{}", satpoint_1.outpoint))
      .text()
      .unwrap(),
  )
  .unwrap();
  assert_eq!(output_1.value, 25 * COIN_VALUE);

  let output_2 = serde_json::from_str::<api::Output>(
    &ord_rpc_server
      .json_request(format!("/output/{}", satpoint_2.outpoint))
      .text()
      .unwrap(),
  )
  .unwrap();
  assert_eq!(output_2.value, COIN_VALUE);

  let output_3 = serde_json::from_str::<api::Output>(
    &ord_rpc_server
      .json_request(format!("/output/{}", satpoint_3.outpoint))
      .text()
      .unwrap(),
  )
  .unwrap();
  assert_eq!(output_3.value, 3 * COIN_VALUE);

  let sat_1 = output_1.sat_ranges.unwrap()[0].0;
  let sat_2 = output_2.sat_ranges.unwrap()[0].0;
  let sat_3 = output_3.sat_ranges.unwrap()[0].0;

  let output = CommandBuilder::new("--index-sats wallet inscribe --fee-rate 1 --batch batch.yaml")
    .write("inscription.txt", "Hello World")
    .write("tulip.png", [0; 5])
    .write("meow.wav", [0; 2])
    .write(
      "batch.yaml",
      format!(
        r#"
mode: satpoints
inscriptions:
- file: inscription.txt
  satpoint: {}
- file: tulip.png
  satpoint: {}
- file: meow.wav
  satpoint: {}
"#,
        satpoint_1, satpoint_2, satpoint_3
      ),
    )
    .bitcoin_rpc_server(&bitcoin_rpc_server)
    .ord_rpc_server(&ord_rpc_server)
    .run_and_deserialize_output::<Inscribe>();

  bitcoin_rpc_server.mine_blocks(1);

  for inscription in &output.inscriptions {
    assert_eq!(inscription.location.offset, 0);
  }

  let outpoints = output
    .inscriptions
    .iter()
    .map(|inscription| inscription.location.outpoint)
    .collect::<Vec<OutPoint>>();

  assert_eq!(outpoints.len(), output.inscriptions.len());

  let inscription_1 = output.inscriptions[0];
  let inscription_2 = output.inscriptions[1];
  let inscription_3 = output.inscriptions[2];

  ord_rpc_server.assert_response_regex(
     format!("/inscription/{}", inscription_1.id),
     format!(
       r".*<dt>value</dt>.*<dd>{}</dd>.*<dt>sat</dt>.*<dd>.*{}.*</dd>.*<dt>location</dt>.*<dd class=monospace>{}</dd>.*",
       25 * COIN_VALUE,
       sat_1,
       inscription_1.location
     ),
   );

  ord_rpc_server.assert_response_regex(
      format!("/inscription/{}", inscription_2.id),
      format!(
        r".*<dt>value</dt>.*<dd>{}</dd>.*<dt>sat</dt>.*<dd>.*{}.*</dd>.*<dt>location</dt>.*<dd class=monospace>{}</dd>.*",
        COIN_VALUE,
        sat_2,
        inscription_2.location
      ),
    );

  ord_rpc_server.assert_response_regex(
         format!("/inscription/{}", inscription_3.id),
         format!(
           r".*<dt>value</dt>.*<dd>{}</dd>.*<dt>sat</dt>.*<dd>.*{}.*</dd>.*<dt>location</dt>.*<dd class=monospace>{}</dd>.*",
           3 * COIN_VALUE,
           sat_3,
           inscription_3.location
         ),
  );
}<|MERGE_RESOLUTION|>--- conflicted
+++ resolved
@@ -2262,7 +2262,6 @@
     .run_and_extract_stdout();
 }
 
-<<<<<<< HEAD
 // #[test]
 // fn batch_inscribe_with_satpoints_with_parent() {
 //   let bitcoin_rpc_server = test_bitcoincore_rpc::spawn();
@@ -2401,7 +2400,7 @@
 
 //   ord_rpc_server.assert_response_regex(
 //     format!("/inscription/{}", inscription_1.id),
-//     format!(r".*<dt>parent</dt>\s*<dd>.*{parent_id}.*</dd>.*<dt>output value</dt>.*<dd>{}</dd>.*<dt>sat</dt>.*<dd>.*{}.*</dd>.*<dt>location</dt>.*<dd class=monospace>{}</dd>.*",
+//     format!(r".*<dt>parent</dt>\s*<dd>.*{parent_id}.*</dd>.*<dt>value</dt>.*<dd>{}</dd>.*<dt>sat</dt>.*<dd>.*{}.*</dd>.*<dt>location</dt>.*<dd class=monospace>{}</dd>.*",
 //       50 * COIN_VALUE,
 //       sat_1,
 //       inscription_1.location,
@@ -2410,7 +2409,7 @@
 
 //   ord_rpc_server.assert_response_regex(
 //       format!("/inscription/{}", inscription_2.id),
-//       format!(r".*<dt>parent</dt>\s*<dd>.*{parent_id}.*</dd>.*<dt>output value</dt>.*<dd>{}</dd>.*<dt>sat</dt>.*<dd>.*{}.*</dd>.*<dt>location</dt>.*<dd class=monospace>{}</dd>.*",
+//       format!(r".*<dt>parent</dt>\s*<dd>.*{parent_id}.*</dd>.*<dt>value</dt>.*<dd>{}</dd>.*<dt>sat</dt>.*<dd>.*{}.*</dd>.*<dt>location</dt>.*<dd class=monospace>{}</dd>.*",
 //          50 * COIN_VALUE,
 //          sat_2,
 //          inscription_2.location
@@ -2419,178 +2418,13 @@
 
 //   ord_rpc_server.assert_response_regex(
 //       format!("/inscription/{}", inscription_3.id),
-//       format!(r".*<dt>parent</dt>\s*<dd>.*{parent_id}.*</dd>.*<dt>output value</dt>.*<dd>{}</dd>.*<dt>sat</dt>.*<dd>.*{}.*</dd>.*<dt>location</dt>.*<dd class=monospace>{}</dd>.*",
+//       format!(r".*<dt>parent</dt>\s*<dd>.*{parent_id}.*</dd>.*<dt>value</dt>.*<dd>{}</dd>.*<dt>sat</dt>.*<dd>.*{}.*</dd>.*<dt>location</dt>.*<dd class=monospace>{}</dd>.*",
 //         50 * COIN_VALUE,
 //         sat_3,
 //         inscription_3.location
 //       ),
 //     );
 // }
-=======
-#[test]
-fn batch_inscribe_with_satpoints_with_parent() {
-  let bitcoin_rpc_server = test_bitcoincore_rpc::spawn();
-
-  let ord_rpc_server =
-    TestServer::spawn_with_server_args(&bitcoin_rpc_server, &["--index-sats"], &[]);
-
-  create_wallet(&bitcoin_rpc_server, &ord_rpc_server);
-
-  bitcoin_rpc_server.mine_blocks(1);
-
-  let parent_output =
-    CommandBuilder::new("--index-sats wallet inscribe --fee-rate 5.0 --file parent.png")
-      .write("parent.png", [1; 520])
-      .bitcoin_rpc_server(&bitcoin_rpc_server)
-      .ord_rpc_server(&ord_rpc_server)
-      .run_and_deserialize_output::<Inscribe>();
-
-  bitcoin_rpc_server.mine_blocks(1);
-
-  let txids = bitcoin_rpc_server
-    .mine_blocks(3)
-    .iter()
-    .map(|block| block.txdata[0].txid())
-    .collect::<Vec<Txid>>();
-
-  let satpoint_1 = SatPoint {
-    outpoint: OutPoint {
-      txid: txids[0],
-      vout: 0,
-    },
-    offset: 0,
-  };
-
-  let satpoint_2 = SatPoint {
-    outpoint: OutPoint {
-      txid: txids[1],
-      vout: 0,
-    },
-    offset: 0,
-  };
-
-  let satpoint_3 = SatPoint {
-    outpoint: OutPoint {
-      txid: txids[2],
-      vout: 0,
-    },
-    offset: 0,
-  };
-
-  let sat_1 = serde_json::from_str::<api::Output>(
-    &ord_rpc_server
-      .json_request(format!("/output/{}", satpoint_1.outpoint))
-      .text()
-      .unwrap(),
-  )
-  .unwrap()
-  .sat_ranges
-  .unwrap()[0]
-    .0;
-
-  let sat_2 = serde_json::from_str::<api::Output>(
-    &ord_rpc_server
-      .json_request(format!("/output/{}", satpoint_2.outpoint))
-      .text()
-      .unwrap(),
-  )
-  .unwrap()
-  .sat_ranges
-  .unwrap()[0]
-    .0;
-
-  let sat_3 = serde_json::from_str::<api::Output>(
-    &ord_rpc_server
-      .json_request(format!("/output/{}", satpoint_3.outpoint))
-      .text()
-      .unwrap(),
-  )
-  .unwrap()
-  .sat_ranges
-  .unwrap()[0]
-    .0;
-
-  let parent_id = parent_output.inscriptions[0].id;
-
-  let output = CommandBuilder::new("--index-sats wallet inscribe --fee-rate 1 --batch batch.yaml")
-    .write("inscription.txt", "Hello World")
-    .write("tulip.png", [0; 555])
-    .write("meow.wav", [0; 2048])
-    .write(
-      "batch.yaml",
-      format!(
-        r#"
-mode: satpoints
-parent: {parent_id}
-inscriptions:
-- file: inscription.txt
-  satpoint: {}
-- file: tulip.png
-  satpoint: {}
-- file: meow.wav
-  satpoint: {}
-"#,
-        satpoint_1, satpoint_2, satpoint_3
-      ),
-    )
-    .bitcoin_rpc_server(&bitcoin_rpc_server)
-    .ord_rpc_server(&ord_rpc_server)
-    .run_and_deserialize_output::<Inscribe>();
-
-  bitcoin_rpc_server.mine_blocks(1);
-
-  ord_rpc_server.assert_response_regex(
-    format!("/inscription/{}", parent_id),
-    format!(
-      r".*<dt>location</dt>.*<dd class=monospace>{}:0:0</dd>.*",
-      output.reveal
-    ),
-  );
-
-  for inscription in &output.inscriptions {
-    assert_eq!(inscription.location.offset, 0);
-  }
-
-  let outpoints = output
-    .inscriptions
-    .iter()
-    .map(|inscription| inscription.location.outpoint)
-    .collect::<Vec<OutPoint>>();
-
-  assert_eq!(outpoints.len(), output.inscriptions.len());
-
-  let inscription_1 = output.inscriptions[0];
-  let inscription_2 = output.inscriptions[1];
-  let inscription_3 = output.inscriptions[2];
-
-  ord_rpc_server.assert_response_regex(
-    format!("/inscription/{}", inscription_1.id),
-    format!(r".*<dt>parent</dt>\s*<dd>.*{parent_id}.*</dd>.*<dt>value</dt>.*<dd>{}</dd>.*<dt>sat</dt>.*<dd>.*{}.*</dd>.*<dt>location</dt>.*<dd class=monospace>{}</dd>.*",
-      50 * COIN_VALUE,
-      sat_1,
-      inscription_1.location,
-    ),
-  );
-
-  ord_rpc_server.assert_response_regex(
-      format!("/inscription/{}", inscription_2.id),
-      format!(r".*<dt>parent</dt>\s*<dd>.*{parent_id}.*</dd>.*<dt>value</dt>.*<dd>{}</dd>.*<dt>sat</dt>.*<dd>.*{}.*</dd>.*<dt>location</dt>.*<dd class=monospace>{}</dd>.*",
-         50 * COIN_VALUE,
-         sat_2,
-         inscription_2.location
-      ),
-    );
-
-  ord_rpc_server.assert_response_regex(
-      format!("/inscription/{}", inscription_3.id),
-      format!(r".*<dt>parent</dt>\s*<dd>.*{parent_id}.*</dd>.*<dt>value</dt>.*<dd>{}</dd>.*<dt>sat</dt>.*<dd>.*{}.*</dd>.*<dt>location</dt>.*<dd class=monospace>{}</dd>.*",
-        50 * COIN_VALUE,
-        sat_3,
-        inscription_3.location
-      ),
-    );
-}
->>>>>>> 2badb82a
 
 #[test]
 fn batch_inscribe_with_satpoints_with_different_sizes() {
