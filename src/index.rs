--- conflicted
+++ resolved
@@ -860,22 +860,16 @@
     &self,
     utxos: BTreeMap<OutPoint, Amount>,
   ) -> Result<BTreeMap<SatPoint, InscriptionId>> {
-    let mut inscriptions = BTreeMap::new();
     let rtx = self.database.begin_read()?;
-<<<<<<< HEAD
-    let table = rtx.open_multimap_table(SATPOINT_TO_INSCRIPTION_ID)?;
-    for utxo in utxos.keys() {
-      inscriptions.extend(Self::inscriptions_on_output(&table, *utxo)?);
-=======
 
     let mut result = BTreeMap::new();
 
     let table = rtx.open_multimap_table(SATPOINT_TO_INSCRIPTION_ID)?;
     for utxo in utxos.keys() {
       result.extend(Self::inscriptions_on_output_unordered(&table, *utxo)?);
->>>>>>> f6a2bac8
-    }
-    Ok(inscriptions)
+    }
+
+    Ok(result)
   }
 
   pub(crate) fn get_homepage_inscriptions(&self) -> Result<Vec<InscriptionId>> {
@@ -1050,35 +1044,6 @@
     }
   }
 
-<<<<<<< HEAD
-  fn inscriptions_on_output<'a: 'tx, 'tx>(
-    satpoint_to_id: &'a impl ReadableMultimapTable<&'static SatPointValue, &'static InscriptionIdValue>,
-    outpoint: OutPoint,
-  ) -> Result<impl Iterator<Item = (SatPoint, InscriptionId)> + 'tx> {
-    let start = SatPoint {
-      outpoint,
-      offset: 0,
-    }
-    .store();
-
-    let end = SatPoint {
-      outpoint,
-      offset: u64::MAX,
-    }
-    .store();
-
-    let mut inscriptions = Vec::new();
-
-    for range in satpoint_to_id.range::<&[u8; 44]>(&start..=&end)? {
-      let (satpoint, ids) = range?;
-      for id_result in ids {
-        let id = id_result?;
-        inscriptions.push((Entry::load(*satpoint.value()), Entry::load(*id.value())));
-      }
-    }
-
-    Ok(inscriptions.into_iter())
-=======
   #[cfg(test)]
   fn assert_non_existence_of_inscription(&self, inscription_id: InscriptionId) {
     let rtx = self.database.begin_read().unwrap();
@@ -1136,7 +1101,6 @@
         }
       }
     }
->>>>>>> f6a2bac8
   }
 
   fn inscriptions_on_output_unordered<'a: 'tx, 'tx>(
