use {super::*, crate::wallet::Wallet, std::collections::BTreeSet};

#[derive(Serialize, Deserialize)]
pub struct Cardinal {
  pub output: OutPoint,
  pub amount: u64,
}

pub(crate) fn run(options: Options) -> Result {
  let index = Index::open(&options)?;
  index.update()?;

<<<<<<< HEAD
  let unspent_outputs = index
    .get_unspent_outputs(Wallet::load(&options)?)?;
=======
  let unspent_outputs = index.get_unspent_outputs(Wallet::load(&options)?)?;
>>>>>>> f6a2bac8

  let inscribed_utxos = index
    .get_inscriptions(unspent_outputs.clone())?
    .keys()
    .map(|satpoint| satpoint.outpoint)
    .collect::<BTreeSet<OutPoint>>();

  let cardinal_utxos = unspent_outputs
    .iter()
    .filter_map(|(output, amount)| {
      if inscribed_utxos.contains(output) {
        None
      } else {
        Some(Cardinal {
          output: *output,
          amount: amount.to_sat(),
        })
      }
    })
    .collect::<Vec<Cardinal>>();

  print_json(cardinal_utxos)?;

  Ok(())
}<|MERGE_RESOLUTION|>--- conflicted
+++ resolved
@@ -10,12 +10,7 @@
   let index = Index::open(&options)?;
   index.update()?;
 
-<<<<<<< HEAD
-  let unspent_outputs = index
-    .get_unspent_outputs(Wallet::load(&options)?)?;
-=======
   let unspent_outputs = index.get_unspent_outputs(Wallet::load(&options)?)?;
->>>>>>> f6a2bac8
 
   let inscribed_utxos = index
     .get_inscriptions(unspent_outputs.clone())?
