use {
  super::*,
  crate::{subcommand::wallet::transaction_builder::Target, wallet::Wallet},
  bitcoin::{
    blockdata::{opcodes, script},
    key::PrivateKey,
    key::{TapTweak, TweakedKeyPair, TweakedPublicKey, UntweakedKeyPair},
    locktime::absolute::LockTime,
    policy::MAX_STANDARD_TX_WEIGHT,
    secp256k1::{
      self, constants::SCHNORR_SIGNATURE_SIZE, rand, schnorr::Signature, Secp256k1, XOnlyPublicKey,
    },
    sighash::{Prevouts, SighashCache, TapSighashType},
    taproot::{ControlBlock, LeafVersion, TapLeafHash, TaprootBuilder},
    ScriptBuf, Witness,
  },
  bitcoincore_rpc::bitcoincore_rpc_json::{ImportDescriptors, Timestamp},
  bitcoincore_rpc::Client,
  std::collections::BTreeSet,
};

#[derive(Serialize)]
struct Output {
  commit: Txid,
  inscription: InscriptionId,
  reveal: Txid,
  fees: u64,
}

#[derive(Debug, Parser)]
pub(crate) struct Inscribe {
  #[clap(long, help = "Inscribe <SATPOINT>")]
  pub(crate) satpoint: Option<SatPoint>,
  #[clap(long, help = "Use fee rate of <FEE_RATE> sats/vB")]
  pub(crate) fee_rate: FeeRate,
  #[clap(
    long,
    help = "Use <COMMIT_FEE_RATE> sats/vbyte for commit transaction.\nDefaults to <FEE_RATE> if unset."
  )]
  pub(crate) commit_fee_rate: Option<FeeRate>,
  #[clap(help = "Inscribe sat with contents of <FILE>")]
  pub(crate) file: PathBuf,
  #[clap(long, help = "Do not back up recovery key.")]
  pub(crate) no_backup: bool,
  #[clap(
    long,
    help = "Do not check that transactions are equal to or below the MAX_STANDARD_TX_WEIGHT of 400,000 weight units. Transactions over this limit are currently nonstandard and will not be relayed by bitcoind in its default configuration. Do not use this flag unless you understand the implications."
  )]
  pub(crate) no_limit: bool,
  #[clap(long, help = "Don't sign or broadcast transactions.")]
  pub(crate) dry_run: bool,
  #[clap(long, help = "Send inscription to <DESTINATION>.")]
  pub(crate) destination: Option<Address<NetworkUnchecked>>,
<<<<<<< HEAD

  #[clap(long, help = "Sends taker_sats_amount to <TAKER_ADDRESS>.")]
  pub(crate) taker_address: Option<Address<NetworkUnchecked>>,
  #[clap(long, help = "Sends taker_address <TAKER_SATS_AMOUNT> sats.")]
  pub(crate) taker_sats_amount: Option<u64>,

  #[clap(
    long,
    help = "Sends excess sats from the commit_tx to <EXCESS_CHANGE_ADDRESS>."
  )]
  pub(crate) excess_change_address: Option<Address<NetworkUnchecked>>,

  #[clap(long, help = "Target postage amount.")]
  pub(crate) postage_sats_amount: Option<u64>,
=======
  #[clap(
    long,
    help = "Amount of postage to include in the inscription. Default `10000sat`"
  )]
  pub(crate) postage: Option<Amount>,
>>>>>>> f6a2bac8
}

impl Inscribe {
  pub(crate) fn run(self, options: Options) -> Result {
    let inscription = Inscription::from_file(options.chain(), &self.file)?;

    let index = Index::open(&options)?;
    index.update()?;

    let client = options.bitcoin_rpc_client_for_wallet_command(false)?;

    let mut utxos = index.get_unspent_outputs(Wallet::load(&options)?)?;

    let inscriptions = index.get_inscriptions(utxos.clone())?;

    let commit_tx_change = [
      get_change_address(&client, &options)?,
      get_change_address(&client, &options)?,
    ];

    let reveal_tx_destination = match self.destination {
      Some(address) => address.require_network(options.chain().network())?,
      None => get_change_address(&client, &options)?,
    };

    let taker_address_or_none: Option<Address> = match self.taker_address {
      Some(address) => Some(address.require_network(options.chain().network())?),
      None => None,
    };

    let excess_change_address_or_none: Option<Address> = match self.excess_change_address {
      Some(address) => Some(address.require_network(options.chain().network())?),
      None => None,
    };

    let taker_amount_sats = self.taker_sats_amount.map(Amount::from_sat);

    let target_postage_sats = self.postage_sats_amount.map(Amount::from_sat);

    let (unsigned_commit_tx, reveal_tx, recovery_key_pair) =
      Inscribe::create_inscription_transactions(
        self.satpoint,
        inscription,
        inscriptions,
        options.chain().network(),
        utxos.clone(),
        commit_tx_change,
        reveal_tx_destination,
        self.commit_fee_rate.unwrap_or(self.fee_rate),
        self.fee_rate,
        self.no_limit,
<<<<<<< HEAD
        taker_amount_sats,
        taker_address_or_none,
        excess_change_address_or_none,
        target_postage_sats,
=======
        match self.postage {
          Some(postage) => postage,
          _ => TransactionBuilder::TARGET_POSTAGE,
        },
>>>>>>> f6a2bac8
      )?;

    utxos.insert(
      reveal_tx.input[0].previous_output,
      Amount::from_sat(
        unsigned_commit_tx.output[reveal_tx.input[0].previous_output.vout as usize].value,
      ),
    );

    let fees =
      Self::calculate_fee(&unsigned_commit_tx, &utxos) + Self::calculate_fee(&reveal_tx, &utxos);

    if self.dry_run {
      print_json(Output {
        commit: unsigned_commit_tx.txid(),
        reveal: reveal_tx.txid(),
        inscription: reveal_tx.txid().into(),
        fees,
      })?;
    } else {
      if !self.no_backup {
        Inscribe::backup_recovery_key(&client, recovery_key_pair, options.chain().network())?;
      }

      let signed_raw_commit_tx = client
        .sign_raw_transaction_with_wallet(&unsigned_commit_tx, None, None)?
        .hex;

      let commit = client
        .send_raw_transaction(&signed_raw_commit_tx)
        .context("Failed to send commit transaction")?;

      let reveal = client
        .send_raw_transaction(&reveal_tx)
        .context("Failed to send reveal transaction")?;

      print_json(Output {
        commit,
        reveal,
        inscription: reveal.into(),
        fees,
      })?;
    };

    Ok(())
  }

  fn calculate_fee(tx: &Transaction, utxos: &BTreeMap<OutPoint, Amount>) -> u64 {
    tx.input
      .iter()
      .map(|txin| utxos.get(&txin.previous_output).unwrap().to_sat())
      .sum::<u64>()
      .checked_sub(tx.output.iter().map(|txout| txout.value).sum::<u64>())
      .unwrap()
  }

  fn create_inscription_transactions(
    satpoint: Option<SatPoint>,
    inscription: Inscription,
    inscriptions: BTreeMap<SatPoint, InscriptionId>,
    network: Network,
    utxos: BTreeMap<OutPoint, Amount>,
    change: [Address; 2],
    destination: Address,
    commit_fee_rate: FeeRate,
    reveal_fee_rate: FeeRate,
    no_limit: bool,
<<<<<<< HEAD
    taker_amount_sats: Option<Amount>,
    taker_address: Option<Address>,
    excess_change_address: Option<Address>,
    target_postage: Option<Amount>,
=======
    postage: Amount,
>>>>>>> f6a2bac8
  ) -> Result<(Transaction, Transaction, TweakedKeyPair)> {
    // validate that if taker_address is set, taker_amount_sats is also set
    if taker_address.is_some() && taker_amount_sats.is_none() {
      return Err(anyhow!(
        "taker_address is set but taker_amount_sats is not set"
      ));
    }

    // validate that if taker_amount_sats is set, taker_address is also set
    if taker_amount_sats.is_some() && taker_address.is_none() {
      return Err(anyhow!(
        "taker_amount_sats is set but taker_address is not set"
      ));
    }

    // validate that if taker_amount_sats is set it is not 0
    if let Some(taker_amount_sats) = taker_amount_sats {
      if taker_amount_sats == Amount::ZERO {
        return Err(anyhow!("taker_amount_sats is set to 0"));
      }
    }

    let target_postage_sats = target_postage.unwrap_or(TransactionBuilder::TARGET_POSTAGE);

    let satpoint = if let Some(satpoint) = satpoint {
      satpoint
    } else {
      let inscribed_utxos = inscriptions
        .keys()
        .map(|satpoint| satpoint.outpoint)
        .collect::<BTreeSet<OutPoint>>();

      utxos
        .keys()
        .find(|outpoint| !inscribed_utxos.contains(outpoint))
        .map(|outpoint| SatPoint {
          outpoint: *outpoint,
          offset: 0,
        })
        .ok_or_else(|| anyhow!("wallet contains no cardinal utxos"))?
    };

    for (inscribed_satpoint, inscription_id) in &inscriptions {
      if inscribed_satpoint == &satpoint {
        return Err(anyhow!("sat at {} already inscribed", satpoint));
      }

      if inscribed_satpoint.outpoint == satpoint.outpoint {
        return Err(anyhow!(
          "utxo {} already inscribed with inscription {inscription_id} on sat {inscribed_satpoint}",
          satpoint.outpoint,
        ));
      }
    }

    let secp256k1 = Secp256k1::new();
    let key_pair = UntweakedKeyPair::new(&secp256k1, &mut rand::thread_rng());
    let (public_key, _parity) = XOnlyPublicKey::from_keypair(&key_pair);

    let reveal_script = inscription.append_reveal_script(
      ScriptBuf::builder()
        .push_slice(public_key.serialize())
        .push_opcode(opcodes::all::OP_CHECKSIG),
    );

    let taproot_spend_info = TaprootBuilder::new()
      .add_leaf(0, reveal_script.clone())
      .expect("adding leaf should work")
      .finalize(&secp256k1, public_key)
      .expect("finalizing taproot builder should work");

    let control_block = taproot_spend_info
      .control_block(&(reveal_script.clone(), LeafVersion::TapScript))
      .expect("should compute control block");

    let commit_tx_address = Address::p2tr_tweaked(taproot_spend_info.output_key(), network);

    let (_, reveal_fee) = Self::build_reveal_transaction(
      &control_block,
      reveal_fee_rate,
      OutPoint::null(),
      TxOut {
        script_pubkey: destination.script_pubkey(),
        value: 0,
      },
      &reveal_script,
    );

    let unsigned_commit_tx = TransactionBuilder::new(
      satpoint,
      inscriptions,
      utxos,
      commit_tx_address.clone(),
      change,
      commit_fee_rate,
<<<<<<< HEAD
      reveal_fee + target_postage_sats,
      taker_amount_sats,
      taker_address,
      excess_change_address,
    )?;
=======
      Target::Value(reveal_fee + postage),
    )
    .build_transaction()?;
>>>>>>> f6a2bac8

    let (vout, output) = unsigned_commit_tx
      .output
      .iter()
      .enumerate()
      .find(|(_vout, output)| output.script_pubkey == commit_tx_address.script_pubkey())
      .expect("should find sat commit/inscription output");

    let (mut reveal_tx, fee) = Self::build_reveal_transaction(
      &control_block,
      reveal_fee_rate,
      OutPoint {
        txid: unsigned_commit_tx.txid(),
        vout: vout.try_into().unwrap(),
      },
      TxOut {
        script_pubkey: destination.script_pubkey(),
        value: output.value,
      },
      &reveal_script,
    );

    reveal_tx.output[0].value = reveal_tx.output[0]
      .value
      .checked_sub(fee.to_sat())
      .context("commit transaction output value insufficient to pay transaction fee")?;

    if reveal_tx.output[0].value < reveal_tx.output[0].script_pubkey.dust_value().to_sat() {
      bail!("commit transaction output would be dust");
    }

    let mut sighash_cache = SighashCache::new(&mut reveal_tx);

    let signature_hash = sighash_cache
      .taproot_script_spend_signature_hash(
        0,
        &Prevouts::All(&[output]),
        TapLeafHash::from_script(&reveal_script, LeafVersion::TapScript),
        TapSighashType::Default,
      )
      .expect("signature hash should compute");

    let signature = secp256k1.sign_schnorr(
      &secp256k1::Message::from_slice(signature_hash.as_ref())
        .expect("should be cryptographically secure hash"),
      &key_pair,
    );

    let witness = sighash_cache
      .witness_mut(0)
      .expect("getting mutable witness reference should work");
    witness.push(signature.as_ref());
    witness.push(reveal_script);
    witness.push(&control_block.serialize());

    let recovery_key_pair = key_pair.tap_tweak(&secp256k1, taproot_spend_info.merkle_root());

    let (x_only_pub_key, _parity) = recovery_key_pair.to_inner().x_only_public_key();
    assert_eq!(
      Address::p2tr_tweaked(
        TweakedPublicKey::dangerous_assume_tweaked(x_only_pub_key),
        network,
      ),
      commit_tx_address
    );

    let reveal_weight = reveal_tx.weight();

    if !no_limit && reveal_weight > bitcoin::Weight::from_wu(MAX_STANDARD_TX_WEIGHT.into()) {
      bail!(
        "reveal transaction weight greater than {MAX_STANDARD_TX_WEIGHT} (MAX_STANDARD_TX_WEIGHT): {reveal_weight}"
      );
    }

    Ok((unsigned_commit_tx, reveal_tx, recovery_key_pair))
  }

  fn backup_recovery_key(
    client: &Client,
    recovery_key_pair: TweakedKeyPair,
    network: Network,
  ) -> Result {
    let recovery_private_key = PrivateKey::new(recovery_key_pair.to_inner().secret_key(), network);

    let info = client.get_descriptor_info(&format!("rawtr({})", recovery_private_key.to_wif()))?;

    let response = client.import_descriptors(ImportDescriptors {
      descriptor: format!("rawtr({})#{}", recovery_private_key.to_wif(), info.checksum),
      timestamp: Timestamp::Now,
      active: Some(false),
      range: None,
      next_index: None,
      internal: Some(false),
      label: Some("commit tx recovery key".to_string()),
    })?;

    for result in response {
      if !result.success {
        return Err(anyhow!("commit tx recovery key import failed"));
      }
    }

    Ok(())
  }

  fn build_reveal_transaction(
    control_block: &ControlBlock,
    fee_rate: FeeRate,
    input: OutPoint,
    output: TxOut,
    script: &Script,
  ) -> (Transaction, Amount) {
    let reveal_tx = Transaction {
      input: vec![TxIn {
        previous_output: input,
        script_sig: script::Builder::new().into_script(),
        witness: Witness::new(),
        sequence: Sequence::ENABLE_RBF_NO_LOCKTIME,
      }],
      output: vec![output],
      lock_time: LockTime::ZERO,
      version: 1,
    };

    let fee = {
      let mut reveal_tx = reveal_tx.clone();

      reveal_tx.input[0].witness.push(
        Signature::from_slice(&[0; SCHNORR_SIGNATURE_SIZE])
          .unwrap()
          .as_ref(),
      );
      reveal_tx.input[0].witness.push(script);
      reveal_tx.input[0].witness.push(&control_block.serialize());

      fee_rate.fee(reveal_tx.vsize())
    };

    (reveal_tx, fee)
  }
}

#[cfg(test)]
mod tests {
  use super::*;

  #[test]
  fn reveal_transaction_pays_fee() {
    let utxos = vec![(outpoint(1), Amount::from_sat(20000))];
    let inscription = inscription("text/plain", "ord");
    let commit_address = change(0);
    let reveal_address = recipient();

    let (commit_tx, reveal_tx, _private_key) = Inscribe::create_inscription_transactions(
      Some(satpoint(1, 0)),
      inscription,
      BTreeMap::new(),
      Network::Bitcoin,
      utxos.into_iter().collect(),
      [commit_address, change(1)],
      reveal_address,
      FeeRate::try_from(1.0).unwrap(),
      FeeRate::try_from(1.0).unwrap(),
      false,
<<<<<<< HEAD
      None,
      None,
      None,
      None,
=======
      TransactionBuilder::TARGET_POSTAGE,
>>>>>>> f6a2bac8
    )
    .unwrap();

    #[allow(clippy::cast_possible_truncation)]
    #[allow(clippy::cast_sign_loss)]
    let fee = Amount::from_sat((1.0 * (reveal_tx.vsize() as f64)).ceil() as u64);

    assert_eq!(
      reveal_tx.output[0].value,
      20000 - fee.to_sat() - (20000 - commit_tx.output[0].value),
    );
  }

  #[test]
  fn with_taker_fees() {
    let utxos = vec![(outpoint(1), Amount::from_sat(20000))];
    let inscription = inscription("text/plain", "ord");
    let commit_address = change(0);
    let change_address: Address = "2N83imGV3gPwBzKJQvWJ7cRUY2SpUyU6A5e"
      .parse::<Address<NetworkUnchecked>>()
      .unwrap()
      .assume_checked();

    let reveal_address = recipient();
    let taker_address = change(2);
    let taker_amount_sats = Amount::from_sat(8000);

    let (commit_tx, reveal_tx, _private_key) = Inscribe::create_inscription_transactions(
      Some(satpoint(1, 0)),
      inscription,
      BTreeMap::new(),
      Network::Bitcoin,
      utxos.into_iter().collect(),
      [commit_address.clone(), change_address.clone()],
      reveal_address,
      FeeRate::try_from(1.0).unwrap(),
      FeeRate::try_from(1.0).unwrap(),
      false,
      Some(taker_amount_sats.clone()),
      Some(taker_address.clone()),
      None,
      None,
    )
    .unwrap();

    #[allow(clippy::cast_possible_truncation)]
    #[allow(clippy::cast_sign_loss)]
    let fee = Amount::from_sat((1.0 * (reveal_tx.vsize() as f64)).ceil() as u64);

    tprintln!("commit output 0: {}", commit_tx.output[0].value);

    tprintln!("commit output 1: {}", commit_tx.output[1].value);

    tprintln!("commit output 2: {}", commit_tx.output[2].value);

    tprintln!("reveal output 0: {}", reveal_tx.output[0].value);

    // Assert reveal TX is 10k sats.
    assert_eq!(
      reveal_tx.output[0].value,
      20000 - fee.to_sat() - (20000 - commit_tx.output[0].value),
    );

    // Assert commit output [1] is taker address
    assert_eq!(
      commit_tx.output[1].script_pubkey,
      taker_address.clone().script_pubkey()
    );

    // Assert commit output [1] is taker amount
    assert_eq!(
      commit_tx.output[1].value,
      taker_amount_sats.clone().to_sat()
    );

    // Assert commit output [2] is change address
    assert_eq!(
      commit_tx.output[2].script_pubkey,
      change_address.clone().script_pubkey(),
    );
  }

  #[test]
  fn with_taker_and_explicit_excess_change_address() {
    let utxos = vec![(outpoint(1), Amount::from_sat(20000))];
    let inscription = inscription("text/plain", "ord");
    let commit_address = change(0);
    let some_change_address: Address = change(1);
    let excess_change_address: Address = "2N83imGV3gPwBzKJQvWJ7cRUY2SpUyU6A5e"
      .parse::<Address<NetworkUnchecked>>()
      .unwrap()
      .assume_checked();
    let reveal_address = recipient();
    let taker_address = change(2);
    let taker_amount_sats = Amount::from_sat(5000);

    let (commit_tx, reveal_tx, _private_key) = Inscribe::create_inscription_transactions(
      Some(satpoint(1, 0)),
      inscription,
      BTreeMap::new(),
      Network::Bitcoin,
      utxos.into_iter().collect(),
      [commit_address.clone(), some_change_address.clone()],
      reveal_address,
      FeeRate::try_from(1.0).unwrap(),
      FeeRate::try_from(1.0).unwrap(),
      false,
      Some(taker_amount_sats.clone()),
      Some(taker_address.clone()),
      Some(excess_change_address.clone()),
      None,
    )
    .unwrap();

    #[allow(clippy::cast_possible_truncation)]
    #[allow(clippy::cast_sign_loss)]
    let fee = Amount::from_sat((1.0 * (reveal_tx.vsize() as f64)).ceil() as u64);

    tprintln!("commit output 0: {}", commit_tx.output[0].value);

    tprintln!("commit output 1: {}", commit_tx.output[1].value);

    tprintln!("commit output 2: {}", commit_tx.output[2].value);

    tprintln!("reveal output 0: {}", reveal_tx.output[0].value);

    // Assert reveal TX is 10k sats.
    assert_eq!(
      reveal_tx.output[0].value,
      20000 - fee.to_sat() - (20000 - commit_tx.output[0].value),
    );

    // Assert commit output [1] is taker address
    assert_eq!(
      commit_tx.output[1].script_pubkey,
      taker_address.clone().script_pubkey()
    );

    // Assert commit output [1] is taker amount
    assert_eq!(
      commit_tx.output[1].value,
      taker_amount_sats.clone().to_sat()
    );

    // Assert commit output [2] is change address
    assert_eq!(
      commit_tx.output[2].script_pubkey,
      excess_change_address.clone().script_pubkey(),
    );
  }

  #[test]
  fn with_target_postage() {
    let utxos = vec![(outpoint(1), Amount::from_sat(20000))];
    let inscription = inscription("text/plain", "ord");
    let commit_address = change(0);
    let some_change_address: Address = change(1);
    let excess_change_address: Address = "2N83imGV3gPwBzKJQvWJ7cRUY2SpUyU6A5e"
      .parse::<Address<NetworkUnchecked>>()
      .unwrap()
      .assume_checked();
    let reveal_address = recipient();
    let taker_address = change(2);
    let taker_amount_sats = Amount::from_sat(5000);
    let target_postage_sats = Amount::from_sat(567);

    let (commit_tx, reveal_tx, _private_key) = Inscribe::create_inscription_transactions(
      Some(satpoint(1, 0)),
      inscription,
      BTreeMap::new(),
      Network::Bitcoin,
      utxos.into_iter().collect(),
      [commit_address.clone(), some_change_address.clone()],
      reveal_address,
      FeeRate::try_from(1.0).unwrap(),
      FeeRate::try_from(1.0).unwrap(),
      false,
      Some(taker_amount_sats.clone()),
      Some(taker_address.clone()),
      Some(excess_change_address.clone()),
      Some(target_postage_sats.clone()),
    )
    .unwrap();

    tprintln!("commit output 0: {}", commit_tx.output[0].value);
    tprintln!("commit output 1: {}", commit_tx.output[1].value);
    tprintln!("commit output 2: {}", commit_tx.output[2].value);
    tprintln!("reveal output 0: {}", reveal_tx.output[0].value);

    // Assert reveal TX is 10k sats.
    assert_eq!(reveal_tx.output[0].value, target_postage_sats.to_sat());

    // Assert commit output [1] is taker address
    assert_eq!(
      commit_tx.output[1].script_pubkey,
      taker_address.clone().script_pubkey()
    );

    // Assert commit output [1] is taker amount
    assert_eq!(
      commit_tx.output[1].value,
      taker_amount_sats.clone().to_sat()
    );

    // Assert commit output [2] is change address
    assert_eq!(
      commit_tx.output[2].script_pubkey,
      excess_change_address.clone().script_pubkey(),
    );
  }

  #[test]
  fn with_no_taker_and_explicit_excess_change_address() {
    let utxos = vec![(outpoint(1), Amount::from_sat(20000))];
    let inscription = inscription("text/plain", "ord");
    let commit_address = change(0);
    let some_change_address: Address = change(1);
    let excess_change_address: Address = "2N83imGV3gPwBzKJQvWJ7cRUY2SpUyU6A5e"
      .parse::<Address<NetworkUnchecked>>()
      .unwrap()
      .assume_checked();
    let reveal_address = recipient();

    let (commit_tx, reveal_tx, _private_key) = Inscribe::create_inscription_transactions(
      Some(satpoint(1, 0)),
      inscription,
      BTreeMap::new(),
      Network::Bitcoin,
      utxos.into_iter().collect(),
      [commit_address.clone(), some_change_address.clone()],
      reveal_address,
      FeeRate::try_from(1.0).unwrap(),
      FeeRate::try_from(1.0).unwrap(),
      false,
      None,
      None,
      Some(excess_change_address.clone()),
      None,
    )
    .unwrap();

    #[allow(clippy::cast_possible_truncation)]
    #[allow(clippy::cast_sign_loss)]
    let fee = Amount::from_sat((1.0 * (reveal_tx.vsize() as f64)).ceil() as u64);
    // Assert reveal TX is 10k sats.
    assert_eq!(
      reveal_tx.output[0].value,
      20000 - fee.to_sat() - (20000 - commit_tx.output[0].value),
    );

    // Assert commit output [2] is change address
    assert_eq!(
      commit_tx.output[1].script_pubkey,
      excess_change_address.clone().script_pubkey(),
    );
  }

  #[test]
  fn taker_address_set_but_not_taker_sats_amount() {
    let utxos = vec![(outpoint(1), Amount::from_sat(20000))];
    let inscription = inscription("text/plain", "ord");
    let commit_address = change(0);
    let change_address: Address = "2N83imGV3gPwBzKJQvWJ7cRUY2SpUyU6A5e"
      .parse::<Address<NetworkUnchecked>>()
      .unwrap()
      .assume_checked();
    let reveal_address = recipient();
    let taker_address = change(2);

    let error = Inscribe::create_inscription_transactions(
      Some(satpoint(1, 0)),
      inscription,
      BTreeMap::new(),
      Network::Bitcoin,
      utxos.into_iter().collect(),
      [commit_address.clone(), change_address.clone()],
      reveal_address,
      FeeRate::try_from(1.0).unwrap(),
      FeeRate::try_from(1.0).unwrap(),
      false,
      None,
      Some(taker_address.clone()),
      None,
      None,
    )
    .unwrap_err()
    .to_string();

    assert!(
      error.contains("taker_address is set but taker_amount_sats is not set"),
      "{}",
      error
    );
  }

  #[test]
  fn taker_sats_amount_set_but_not_taker_address() {
    let utxos = vec![(outpoint(1), Amount::from_sat(20000))];
    let inscription = inscription("text/plain", "ord");
    let commit_address = change(0);
    let change_address: Address = "2N83imGV3gPwBzKJQvWJ7cRUY2SpUyU6A5e"
      .parse::<Address<NetworkUnchecked>>()
      .unwrap()
      .assume_checked();
    let reveal_address = recipient();

    let error = Inscribe::create_inscription_transactions(
      Some(satpoint(1, 0)),
      inscription,
      BTreeMap::new(),
      Network::Bitcoin,
      utxos.into_iter().collect(),
      [commit_address.clone(), change_address.clone()],
      reveal_address,
      FeeRate::try_from(1.0).unwrap(),
      FeeRate::try_from(1.0).unwrap(),
      false,
      Some(Amount::from_sat(5000)),
      None,
      None,
      None,
    )
    .unwrap_err()
    .to_string();

    assert!(
      error.contains("taker_amount_sats is set but taker_address is not set"),
      "{}",
      error
    );
  }

  #[test]
  fn taker_amount_sats_not_0() {
    let utxos = vec![(outpoint(1), Amount::from_sat(20000))];
    let inscription = inscription("text/plain", "ord");
    let commit_address = change(0);
    let change_address: Address = "2N83imGV3gPwBzKJQvWJ7cRUY2SpUyU6A5e"
      .parse::<Address<NetworkUnchecked>>()
      .unwrap()
      .assume_checked();
    let reveal_address = recipient();

    let error = Inscribe::create_inscription_transactions(
      Some(satpoint(1, 0)),
      inscription,
      BTreeMap::new(),
      Network::Bitcoin,
      utxos.into_iter().collect(),
      [commit_address.clone(), change_address.clone()],
      reveal_address,
      FeeRate::try_from(1.0).unwrap(),
      FeeRate::try_from(1.0).unwrap(),
      false,
      Some(Amount::from_sat(0)),
      Some(change(1)),
      None,
      None,
    )
    .unwrap_err()
    .to_string();

    assert!(error.contains("taker_amount_sats is set to 0"), "{}", error);
  }

  #[test]
  fn inscript_tansactions_opt_in_to_rbf() {
    let utxos = vec![(outpoint(1), Amount::from_sat(20000))];
    let inscription = inscription("text/plain", "ord");
    let commit_address = change(0);
    let reveal_address = recipient();

    let (commit_tx, reveal_tx, _) = Inscribe::create_inscription_transactions(
      Some(satpoint(1, 0)),
      inscription,
      BTreeMap::new(),
      Network::Bitcoin,
      utxos.into_iter().collect(),
      [commit_address, change(1)],
      reveal_address,
      FeeRate::try_from(1.0).unwrap(),
      FeeRate::try_from(1.0).unwrap(),
      false,
<<<<<<< HEAD
      None,
      None,
      None,
      None,
=======
      TransactionBuilder::TARGET_POSTAGE,
>>>>>>> f6a2bac8
    )
    .unwrap();

    assert!(commit_tx.is_explicitly_rbf());
    assert!(reveal_tx.is_explicitly_rbf());
  }

  #[test]
  fn inscribe_with_no_satpoint_and_no_cardinal_utxos() {
    let utxos = vec![(outpoint(1), Amount::from_sat(1000))];
    let mut inscriptions = BTreeMap::new();
    inscriptions.insert(
      SatPoint {
        outpoint: outpoint(1),
        offset: 0,
      },
      inscription_id(1),
    );

    let inscription = inscription("text/plain", "ord");
    let satpoint = None;
    let commit_address = change(0);
    let reveal_address = recipient();

    let error = Inscribe::create_inscription_transactions(
      satpoint,
      inscription,
      inscriptions,
      Network::Bitcoin,
      utxos.into_iter().collect(),
      [commit_address, change(1)],
      reveal_address,
      FeeRate::try_from(1.0).unwrap(),
      FeeRate::try_from(1.0).unwrap(),
      false,
<<<<<<< HEAD
      None,
      None,
      None,
      None,
=======
      TransactionBuilder::TARGET_POSTAGE,
>>>>>>> f6a2bac8
    )
    .unwrap_err()
    .to_string();

    assert!(
      error.contains("wallet contains no cardinal utxos"),
      "{}",
      error
    );
  }

  #[test]
  fn inscribe_with_no_satpoint_and_enough_cardinal_utxos() {
    let utxos = vec![
      (outpoint(1), Amount::from_sat(20_000)),
      (outpoint(2), Amount::from_sat(20_000)),
    ];
    let mut inscriptions = BTreeMap::new();
    inscriptions.insert(
      SatPoint {
        outpoint: outpoint(1),
        offset: 0,
      },
      inscription_id(1),
    );

    let inscription = inscription("text/plain", "ord");
    let satpoint = None;
    let commit_address = change(0);
    let reveal_address = recipient();

    assert!(Inscribe::create_inscription_transactions(
      satpoint,
      inscription,
      inscriptions,
      Network::Bitcoin,
      utxos.into_iter().collect(),
      [commit_address, change(1)],
      reveal_address,
      FeeRate::try_from(1.0).unwrap(),
      FeeRate::try_from(1.0).unwrap(),
      false,
<<<<<<< HEAD
      None,
      None,
      None,
      None,
=======
      TransactionBuilder::TARGET_POSTAGE,
>>>>>>> f6a2bac8
    )
    .is_ok())
  }

  #[test]
  fn inscribe_with_custom_fee_rate() {
    let utxos = vec![
      (outpoint(1), Amount::from_sat(10_000)),
      (outpoint(2), Amount::from_sat(20_000)),
    ];
    let mut inscriptions = BTreeMap::new();
    inscriptions.insert(
      SatPoint {
        outpoint: outpoint(1),
        offset: 0,
      },
      inscription_id(1),
    );

    let inscription = inscription("text/plain", "ord");
    let satpoint = None;
    let commit_address = change(0);
    let reveal_address = recipient();
    let fee_rate = 3.3;

    let (commit_tx, reveal_tx, _private_key) = Inscribe::create_inscription_transactions(
      satpoint,
      inscription,
      inscriptions,
      bitcoin::Network::Signet,
      utxos.into_iter().collect(),
      [commit_address, change(1)],
      reveal_address,
      FeeRate::try_from(fee_rate).unwrap(),
      FeeRate::try_from(fee_rate).unwrap(),
      false,
<<<<<<< HEAD
      None,
      None,
      None,
      None,
=======
      TransactionBuilder::TARGET_POSTAGE,
>>>>>>> f6a2bac8
    )
    .unwrap();

    let sig_vbytes = 17;
    let fee = FeeRate::try_from(fee_rate)
      .unwrap()
      .fee(commit_tx.vsize() + sig_vbytes)
      .to_sat();

    let reveal_value = commit_tx
      .output
      .iter()
      .map(|o| o.value)
      .reduce(|acc, i| acc + i)
      .unwrap();

    assert_eq!(reveal_value, 20_000 - fee);

    let fee = FeeRate::try_from(fee_rate)
      .unwrap()
      .fee(reveal_tx.vsize())
      .to_sat();

    assert_eq!(
      reveal_tx.output[0].value,
      20_000 - fee - (20_000 - commit_tx.output[0].value),
    );
  }

  #[test]
  fn inscribe_with_commit_fee_rate() {
    let utxos = vec![
      (outpoint(1), Amount::from_sat(10_000)),
      (outpoint(2), Amount::from_sat(20_000)),
    ];
    let mut inscriptions = BTreeMap::new();
    inscriptions.insert(
      SatPoint {
        outpoint: outpoint(1),
        offset: 0,
      },
      inscription_id(1),
    );

    let inscription = inscription("text/plain", "ord");
    let satpoint = None;
    let commit_address = change(0);
    let reveal_address = recipient();
    let commit_fee_rate = 3.3;
    let fee_rate = 1.0;

    let (commit_tx, reveal_tx, _private_key) = Inscribe::create_inscription_transactions(
      satpoint,
      inscription,
      inscriptions,
      bitcoin::Network::Signet,
      utxos.into_iter().collect(),
      [commit_address, change(1)],
      reveal_address,
      FeeRate::try_from(commit_fee_rate).unwrap(),
      FeeRate::try_from(fee_rate).unwrap(),
      false,
<<<<<<< HEAD
      None,
      None,
      None,
      None,
=======
      TransactionBuilder::TARGET_POSTAGE,
>>>>>>> f6a2bac8
    )
    .unwrap();

    let sig_vbytes = 17;
    let fee = FeeRate::try_from(commit_fee_rate)
      .unwrap()
      .fee(commit_tx.vsize() + sig_vbytes)
      .to_sat();

    let reveal_value = commit_tx
      .output
      .iter()
      .map(|o| o.value)
      .reduce(|acc, i| acc + i)
      .unwrap();

    assert_eq!(reveal_value, 20_000 - fee);

    let fee = FeeRate::try_from(fee_rate)
      .unwrap()
      .fee(reveal_tx.vsize())
      .to_sat();

    assert_eq!(
      reveal_tx.output[0].value,
      20_000 - fee - (20_000 - commit_tx.output[0].value),
    );
  }

  #[test]
  fn inscribe_over_max_standard_tx_weight() {
    let utxos = vec![(outpoint(1), Amount::from_sat(50 * COIN_VALUE))];

    let inscription = inscription("text/plain", [0; MAX_STANDARD_TX_WEIGHT as usize]);
    let satpoint = None;
    let commit_address = change(0);
    let reveal_address = recipient();

    let error = Inscribe::create_inscription_transactions(
      satpoint,
      inscription,
      BTreeMap::new(),
      Network::Bitcoin,
      utxos.into_iter().collect(),
      [commit_address, change(1)],
      reveal_address,
      FeeRate::try_from(1.0).unwrap(),
      FeeRate::try_from(1.0).unwrap(),
      false,
<<<<<<< HEAD
      None,
      None,
      None,
      None,
=======
      TransactionBuilder::TARGET_POSTAGE,
>>>>>>> f6a2bac8
    )
    .unwrap_err()
    .to_string();

    tprintln!("{}", error);

    assert!(
      error.contains(&format!("reveal transaction weight greater than {MAX_STANDARD_TX_WEIGHT} (MAX_STANDARD_TX_WEIGHT): 402799")),
      "{}",
      error
    );
  }

  #[test]
  fn inscribe_with_no_max_standard_tx_weight() {
    let utxos = vec![(outpoint(1), Amount::from_sat(50 * COIN_VALUE))];

    let inscription = inscription("text/plain", [0; MAX_STANDARD_TX_WEIGHT as usize]);
    let satpoint = None;
    let commit_address = change(0);
    let reveal_address = recipient();

    let (_commit_tx, reveal_tx, _private_key) = Inscribe::create_inscription_transactions(
      satpoint,
      inscription,
      BTreeMap::new(),
      Network::Bitcoin,
      utxos.into_iter().collect(),
      [commit_address, change(1)],
      reveal_address,
      FeeRate::try_from(1.0).unwrap(),
      FeeRate::try_from(1.0).unwrap(),
      true,
<<<<<<< HEAD
      None,
      None,
      None,
      None,
=======
      TransactionBuilder::TARGET_POSTAGE,
>>>>>>> f6a2bac8
    )
    .unwrap();

    assert!(reveal_tx.size() >= MAX_STANDARD_TX_WEIGHT as usize);
  }
}<|MERGE_RESOLUTION|>--- conflicted
+++ resolved
@@ -51,7 +51,6 @@
   pub(crate) dry_run: bool,
   #[clap(long, help = "Send inscription to <DESTINATION>.")]
   pub(crate) destination: Option<Address<NetworkUnchecked>>,
-<<<<<<< HEAD
 
   #[clap(long, help = "Sends taker_sats_amount to <TAKER_ADDRESS>.")]
   pub(crate) taker_address: Option<Address<NetworkUnchecked>>,
@@ -64,15 +63,11 @@
   )]
   pub(crate) excess_change_address: Option<Address<NetworkUnchecked>>,
 
-  #[clap(long, help = "Target postage amount.")]
-  pub(crate) postage_sats_amount: Option<u64>,
-=======
   #[clap(
     long,
     help = "Amount of postage to include in the inscription. Default `10000sat`"
   )]
   pub(crate) postage: Option<Amount>,
->>>>>>> f6a2bac8
 }
 
 impl Inscribe {
@@ -109,8 +104,6 @@
     };
 
     let taker_amount_sats = self.taker_sats_amount.map(Amount::from_sat);
-
-    let target_postage_sats = self.postage_sats_amount.map(Amount::from_sat);
 
     let (unsigned_commit_tx, reveal_tx, recovery_key_pair) =
       Inscribe::create_inscription_transactions(
@@ -124,17 +117,13 @@
         self.commit_fee_rate.unwrap_or(self.fee_rate),
         self.fee_rate,
         self.no_limit,
-<<<<<<< HEAD
         taker_amount_sats,
         taker_address_or_none,
         excess_change_address_or_none,
-        target_postage_sats,
-=======
         match self.postage {
           Some(postage) => postage,
           _ => TransactionBuilder::TARGET_POSTAGE,
         },
->>>>>>> f6a2bac8
       )?;
 
     utxos.insert(
@@ -202,14 +191,10 @@
     commit_fee_rate: FeeRate,
     reveal_fee_rate: FeeRate,
     no_limit: bool,
-<<<<<<< HEAD
     taker_amount_sats: Option<Amount>,
     taker_address: Option<Address>,
     excess_change_address: Option<Address>,
-    target_postage: Option<Amount>,
-=======
     postage: Amount,
->>>>>>> f6a2bac8
   ) -> Result<(Transaction, Transaction, TweakedKeyPair)> {
     // validate that if taker_address is set, taker_amount_sats is also set
     if taker_address.is_some() && taker_amount_sats.is_none() {
@@ -231,8 +216,6 @@
         return Err(anyhow!("taker_amount_sats is set to 0"));
       }
     }
-
-    let target_postage_sats = target_postage.unwrap_or(TransactionBuilder::TARGET_POSTAGE);
 
     let satpoint = if let Some(satpoint) = satpoint {
       satpoint
@@ -305,17 +288,12 @@
       commit_tx_address.clone(),
       change,
       commit_fee_rate,
-<<<<<<< HEAD
-      reveal_fee + target_postage_sats,
+      Target::Value(reveal_fee + postage),
       taker_amount_sats,
       taker_address,
       excess_change_address,
-    )?;
-=======
-      Target::Value(reveal_fee + postage),
     )
     .build_transaction()?;
->>>>>>> f6a2bac8
 
     let (vout, output) = unsigned_commit_tx
       .output
@@ -480,14 +458,10 @@
       FeeRate::try_from(1.0).unwrap(),
       FeeRate::try_from(1.0).unwrap(),
       false,
-<<<<<<< HEAD
-      None,
-      None,
-      None,
-      None,
-=======
-      TransactionBuilder::TARGET_POSTAGE,
->>>>>>> f6a2bac8
+      None,
+      None,
+      None,
+      TransactionBuilder::TARGET_POSTAGE,
     )
     .unwrap();
 
@@ -529,7 +503,7 @@
       Some(taker_amount_sats.clone()),
       Some(taker_address.clone()),
       None,
-      None,
+      TransactionBuilder::TARGET_POSTAGE,
     )
     .unwrap();
 
@@ -598,7 +572,7 @@
       Some(taker_amount_sats.clone()),
       Some(taker_address.clone()),
       Some(excess_change_address.clone()),
-      None,
+      TransactionBuilder::TARGET_POSTAGE,
     )
     .unwrap();
 
@@ -668,7 +642,7 @@
       Some(taker_amount_sats.clone()),
       Some(taker_address.clone()),
       Some(excess_change_address.clone()),
-      Some(target_postage_sats.clone()),
+      target_postage_sats.clone(),
     )
     .unwrap();
 
@@ -725,7 +699,7 @@
       None,
       None,
       Some(excess_change_address.clone()),
-      None,
+      TransactionBuilder::TARGET_POSTAGE,
     )
     .unwrap();
 
@@ -771,7 +745,7 @@
       None,
       Some(taker_address.clone()),
       None,
-      None,
+      TransactionBuilder::TARGET_POSTAGE,
     )
     .unwrap_err()
     .to_string();
@@ -808,7 +782,7 @@
       Some(Amount::from_sat(5000)),
       None,
       None,
-      None,
+      TransactionBuilder::TARGET_POSTAGE,
     )
     .unwrap_err()
     .to_string();
@@ -845,7 +819,7 @@
       Some(Amount::from_sat(0)),
       Some(change(1)),
       None,
-      None,
+      TransactionBuilder::TARGET_POSTAGE,
     )
     .unwrap_err()
     .to_string();
@@ -871,14 +845,10 @@
       FeeRate::try_from(1.0).unwrap(),
       FeeRate::try_from(1.0).unwrap(),
       false,
-<<<<<<< HEAD
-      None,
-      None,
-      None,
-      None,
-=======
-      TransactionBuilder::TARGET_POSTAGE,
->>>>>>> f6a2bac8
+      None,
+      None,
+      None,
+      TransactionBuilder::TARGET_POSTAGE,
     )
     .unwrap();
 
@@ -914,14 +884,10 @@
       FeeRate::try_from(1.0).unwrap(),
       FeeRate::try_from(1.0).unwrap(),
       false,
-<<<<<<< HEAD
-      None,
-      None,
-      None,
-      None,
-=======
-      TransactionBuilder::TARGET_POSTAGE,
->>>>>>> f6a2bac8
+      None,
+      None,
+      None,
+      TransactionBuilder::TARGET_POSTAGE,
     )
     .unwrap_err()
     .to_string();
@@ -964,14 +930,10 @@
       FeeRate::try_from(1.0).unwrap(),
       FeeRate::try_from(1.0).unwrap(),
       false,
-<<<<<<< HEAD
-      None,
-      None,
-      None,
-      None,
-=======
-      TransactionBuilder::TARGET_POSTAGE,
->>>>>>> f6a2bac8
+      None,
+      None,
+      None,
+      TransactionBuilder::TARGET_POSTAGE,
     )
     .is_ok())
   }
@@ -1008,14 +970,10 @@
       FeeRate::try_from(fee_rate).unwrap(),
       FeeRate::try_from(fee_rate).unwrap(),
       false,
-<<<<<<< HEAD
-      None,
-      None,
-      None,
-      None,
-=======
-      TransactionBuilder::TARGET_POSTAGE,
->>>>>>> f6a2bac8
+      None,
+      None,
+      None,
+      TransactionBuilder::TARGET_POSTAGE,
     )
     .unwrap();
 
@@ -1078,14 +1036,10 @@
       FeeRate::try_from(commit_fee_rate).unwrap(),
       FeeRate::try_from(fee_rate).unwrap(),
       false,
-<<<<<<< HEAD
-      None,
-      None,
-      None,
-      None,
-=======
-      TransactionBuilder::TARGET_POSTAGE,
->>>>>>> f6a2bac8
+      None,
+      None,
+      None,
+      TransactionBuilder::TARGET_POSTAGE,
     )
     .unwrap();
 
@@ -1135,19 +1089,13 @@
       FeeRate::try_from(1.0).unwrap(),
       FeeRate::try_from(1.0).unwrap(),
       false,
-<<<<<<< HEAD
-      None,
-      None,
-      None,
-      None,
-=======
-      TransactionBuilder::TARGET_POSTAGE,
->>>>>>> f6a2bac8
+      None,
+      None,
+      None,
+      TransactionBuilder::TARGET_POSTAGE,
     )
     .unwrap_err()
     .to_string();
-
-    tprintln!("{}", error);
 
     assert!(
       error.contains(&format!("reveal transaction weight greater than {MAX_STANDARD_TX_WEIGHT} (MAX_STANDARD_TX_WEIGHT): 402799")),
@@ -1176,14 +1124,10 @@
       FeeRate::try_from(1.0).unwrap(),
       FeeRate::try_from(1.0).unwrap(),
       true,
-<<<<<<< HEAD
-      None,
-      None,
-      None,
-      None,
-=======
-      TransactionBuilder::TARGET_POSTAGE,
->>>>>>> f6a2bac8
+      None,
+      None,
+      None,
+      TransactionBuilder::TARGET_POSTAGE,
     )
     .unwrap();
 
