--- conflicted
+++ resolved
@@ -1,10 +1,4 @@
 use super::*;
-
-#[derive(Clone, Debug, Eq, Hash, PartialEq, PartialOrd, Ord)]
-pub struct Payout {
-  pub destination: Address,
-  pub amount: Amount,
-}
 
 #[derive(Debug, Parser)]
 #[clap(
@@ -17,12 +11,8 @@
     long,
     help = "Inscribe multiple inscriptions defined in a yaml <BATCH_FILE>.",
     conflicts_with_all = &[
-<<<<<<< HEAD
-      "cbor_metadata", "destination", "file", "json_metadata", "metaprotocol", "parent", "postage", "reinscribe",
-=======
       "cbor_metadata", "delegate", "destination", "file", "json_metadata", "metaprotocol",
-      "parent", "postage", "reinscribe", "sat", "satpoint"
->>>>>>> e5f48e6b
+      "parent", "postage", "reinscribe", "sat"
     ]
   )]
   pub(crate) batch: Option<PathBuf>,
@@ -76,17 +66,23 @@
   pub(crate) reinscribe: bool,
   #[arg(long, help = "Inscribe <SAT>.", conflicts_with = "satpoint")]
   pub(crate) sat: Option<Sat>,
-<<<<<<< HEAD
-
-  #[arg(long, help = "Payouts to append to the commit transaction. Format: <ADDRESS>:<AMOUNT>,<ADDRESS>:<AMOUNT>...")]
+  #[arg(long, help = "Inscribe <SATPOINT>.", conflicts_with = "sat")]
+  pub(crate) satpoint: Option<SatPoint>,
+
+  #[arg(
+    long,
+    help = "Payouts to append to the commit transaction. Format: <ADDRESS>:<AMOUNT>,<ADDRESS>:<AMOUNT>..."
+  )]
   pub(crate) payouts: Option<String>,
 
   #[arg(long, help = "Send leftover sats to <COMMMIT_CHANGE_ADDRESS>.")]
   pub(crate) commit_change_address: Option<Address<NetworkUnchecked>>,
-=======
-  #[arg(long, help = "Inscribe <SATPOINT>.", conflicts_with = "sat")]
-  pub(crate) satpoint: Option<SatPoint>,
->>>>>>> e5f48e6b
+}
+
+#[derive(Clone, Debug, Eq, Hash, PartialEq, PartialOrd, Ord)]
+pub struct Payout {
+  pub destination: Address,
+  pub amount: Amount,
 }
 
 impl Inscribe {
@@ -106,38 +102,43 @@
     let inscriptions;
     let mode;
     let parent_info;
-<<<<<<< HEAD
-    let sat;
-    let payouts ;
+    let reveal_satpoints;
+    let payouts;
     let commit_change_address = if self.commit_change_address.is_some() {
-      Some(self.commit_change_address.unwrap().require_network(chain.network())?)
+      Some(
+        self
+          .commit_change_address
+          .unwrap()
+          .require_network(chain.network())?,
+      )
     } else {
       None
     };
 
     payouts = match self.payouts {
-      Some(payouts_str) => {
-        payouts_str
-          .split(',')
-          .map(|payout| {
-            let mut parts = payout.split(':');
-            let address = parts.next().unwrap();
-            let amount_sats = parts.next().unwrap().parse::<u64>().unwrap();
-            let destination = Address::from_str(address).unwrap().require_network(chain.network()).unwrap();
-            let amount = Amount::from_sat(amount_sats);
-            Payout { destination, amount }
-          })
-          .collect()
-      }
+      Some(payouts_str) => payouts_str
+        .split(',')
+        .map(|payout| {
+          let mut parts = payout.split(':');
+          let address = parts.next().unwrap();
+          let amount_sats = parts.next().unwrap().parse::<u64>().unwrap();
+          let destination = Address::from_str(address)
+            .unwrap()
+            .require_network(chain.network())
+            .unwrap();
+          let amount = Amount::from_sat(amount_sats);
+          Payout {
+            destination,
+            amount,
+          }
+        })
+        .collect(),
       _ => vec![],
     };
 
-    if payouts.len() > 0 && self.satpoint.is_none()  {
+    if payouts.len() > 0 && self.satpoint.is_none() {
       return Err(anyhow!("`payouts` can only be used with `satpoint`"));
     }
-=======
-    let reveal_satpoints;
->>>>>>> e5f48e6b
 
     let satpoint = match (self.file, self.batch) {
       (Some(file), None) => {
@@ -389,8 +390,8 @@
   #[test]
   fn inscribe_with_custom_change_address() {
     let utxos = vec![
-      (outpoint(1), Amount::from_sat(10_000)),
-      (outpoint(2), Amount::from_sat(20_000)),
+      (outpoint(1), tx_out(10000, address())),
+      (outpoint(2), tx_out(20000, address())),
     ];
     let mut inscriptions = BTreeMap::new();
     inscriptions.insert(
@@ -398,7 +399,7 @@
         outpoint: outpoint(1),
         offset: 0,
       },
-      inscription_id(1),
+      vec![inscription_id(1)],
     );
 
     let inscription = inscription("text/plain", "ord");
@@ -417,7 +418,7 @@
       reveal_fee_rate: FeeRate::try_from(fee_rate).unwrap(),
       no_limit: false,
       reinscribe: false,
-      postage: TARGET_POSTAGE,
+      postages: vec![TARGET_POSTAGE],
       mode: Mode::SharedOutput,
       commit_change_address: Some(commit_change_address.clone()),
       ..Default::default()
@@ -431,7 +432,6 @@
       [commit_address, commit_change_address.clone()],
     )
     .unwrap();
-
 
     assert_eq!(
       commit_change_address.script_pubkey(),
@@ -442,8 +442,8 @@
   #[test]
   fn inscribe_with_payouts() {
     let utxos = vec![
-      (outpoint(1), Amount::from_sat(10_000)),
-      (outpoint(2), Amount::from_sat(50_000)),
+      (outpoint(1), tx_out(10000, address())),
+      (outpoint(2), tx_out(50000, address())),
     ];
     let mut inscriptions = BTreeMap::new();
     inscriptions.insert(
@@ -451,11 +451,14 @@
         outpoint: outpoint(1),
         offset: 0,
       },
-      inscription_id(1),
+      vec![inscription_id(1)],
     );
 
     let inscription = inscription("text/plain", "ord");
-    let satpoint = None;
+    let satpoint = Some(SatPoint {
+      outpoint: outpoint(2),
+      offset: 0,
+    });
     let commit_address = change(0);
     let commit_change_address = change(1);
     let reveal_address = recipient();
@@ -480,7 +483,7 @@
       reveal_fee_rate: FeeRate::try_from(fee_rate).unwrap(),
       no_limit: false,
       reinscribe: false,
-      postage: TARGET_POSTAGE,
+      postages: vec![TARGET_POSTAGE],
       mode: Mode::SharedOutput,
       commit_change_address: Some(commit_change_address.clone()),
       payouts,
@@ -1566,10 +1569,6 @@
       ("--cbor-metadata", Some("foo")),
       ("--json-metadata", Some("foo")),
       ("--sat", Some("0")),
-      (
-        "--satpoint",
-        Some("4a5e1e4baab89f3a32518a88c31bc87f618f76673e2cc77ab2127b7afdeda33b:0:0"),
-      ),
       ("--reinscribe", None),
       ("--metaprotocol", Some("foo")),
       (
