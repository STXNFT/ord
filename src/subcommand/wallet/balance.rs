use {super::*, crate::wallet::Wallet, std::collections::BTreeSet};

#[derive(Serialize, Deserialize)]
pub struct Output {
  pub cardinal: u64,
}

pub(crate) fn run(options: Options) -> Result {
  let index = Index::open(&options)?;
  index.update()?;

  let unspent_outputs = index.get_unspent_outputs(Wallet::load(&options)?)?;

  let inscription_outputs = index
<<<<<<< HEAD
    .get_inscriptions(unspent_outputs.clone())?
=======
    .get_inscriptions(unspent_outputs)?
>>>>>>> f6a2bac8
    .keys()
    .map(|satpoint| satpoint.outpoint)
    .collect::<BTreeSet<OutPoint>>();

  let mut balance = 0;
  for (outpoint, amount) in unspent_outputs {
    if !inscription_outputs.contains(&outpoint) {
      balance += amount.to_sat()
    }
  }

  print_json(Output { cardinal: balance })?;

  Ok(())
}<|MERGE_RESOLUTION|>--- conflicted
+++ resolved
@@ -12,17 +12,13 @@
   let unspent_outputs = index.get_unspent_outputs(Wallet::load(&options)?)?;
 
   let inscription_outputs = index
-<<<<<<< HEAD
-    .get_inscriptions(unspent_outputs.clone())?
-=======
     .get_inscriptions(unspent_outputs)?
->>>>>>> f6a2bac8
     .keys()
     .map(|satpoint| satpoint.outpoint)
     .collect::<BTreeSet<OutPoint>>();
 
   let mut balance = 0;
-  for (outpoint, amount) in unspent_outputs {
+  for (outpoint, amount) in index.get_unspent_outputs(Wallet::load(&options)?)? {
     if !inscription_outputs.contains(&outpoint) {
       balance += amount.to_sat()
     }
